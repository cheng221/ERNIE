# Copyright (c) 2025 PaddlePaddle Authors. All Rights Reserved.
#
# Licensed under the Apache License, Version 2.0 (the "License");
# you may not use this file except in compliance with the License.
# You may obtain a copy of the License at
#
#     http://www.apache.org/licenses/LICENSE-2.0
#
# Unless required by applicable law or agreed to in writing, software
# distributed under the License is distributed on an "AS IS" BASIS,
# WITHOUT WARRANTIES OR CONDITIONS OF ANY KIND, either express or implied.
# See the License for the specific language governing permissions and
# limitations under the License.
""" Training Ernie Model. """

import gc
import importlib.util
import math
import os
import sys
import time
import json
from dataclasses import dataclass, field
from functools import partial
from typing import Optional

if importlib.util.find_spec("triton") is not None:
    try:
        import use_triton_in_paddle

        use_triton_in_paddle.make_triton_compatible_with_paddle()
    except Exception as _:
        raise RuntimeError(
            "Triton is installed, but not yet compatible with Paddle. "
            "Please run 'python -m pip install use-triton-in-paddle' to enable Triton support in Paddle."
        )

import paddle
from paddleformers.trainer import (
    IntervalStrategy,
    PdArgumentParser,
    RuntimeTimer,
    TrainingArguments,
    get_last_checkpoint,
    set_seed,
)
from paddleformers.trainer.trainer_utils import ShardingOption
from paddleformers.transformers.model_utils import unwrap_model
from paddleformers.utils.log import logger

from ernie.callbacks import LayerwiseDropoutCallback
from ernie.configuration import Ernie4_5_MoeConfig
from ernie.modeling_moe import Ernie4_5_MoeForCausalLM
from ernie.modeling_moe_pp import Ernie4_5_MoeForCausalLMPipe
from ernie.tokenizer import Ernie4_5_Tokenizer
from ernie.utils.common_utils import (
    add_start_docstrings,
    calculate_effective_tokens,
    check_refined_recompute,
    estimate_training,
    save_stop_info,
)

# isort: off
from trainer import ErnieMoETrainer

# isort: on


@dataclass
@add_start_docstrings(TrainingArguments.__doc__)
class SFTTrainingArguments(TrainingArguments):
    """SFT Training Arguments"""

    unified_checkpoint: bool = field(
        default=True,
        metadata={
            "help": "Enable fused linear grad add strategy, which will reduce elementwise "
            "add for grad accumulation in the backward of nn.Linear ."
        },
    )
    unified_checkpoint_config: Optional[str] = field(
        default="",
        metadata={
            "help": (
                "Configs to unify hybrid parallel checkpoint.\n"
                "Following options are supports:\n"
                "- skip_save_model_weight: do not save model weights when the masters weight exist\n"
                "- master_weight_compatible: 1. if the master weights exist, only load when needed\n"
                "                            2. if master weights does not exist, convert model weights"
                " to master weights when needed\n"
                "- async_save: enable asynchronous saving checkpoints to disk\n"
                "- enable_all_options: enable all optimization configurations\n"
            )
        },
    )
    decay_steps: int = field(
        default=None,
        metadata={
            "help": "The steps use to control the learing rate. If the step > decay_steps, "
            "will use the min_learning_rate."
        },
    )
    max_estimate_samples: int = field(
        default=1e5,
        metadata={"help": "Maximum number of samples used in estimation."},
    )
    dropout_warmup_steps: int = field(
        default=0,
        metadata={"help": "dropout warmup steps"},
    )
    hidden_dropout_prob: float = field(
        default=0.0,
        metadata={"help": "dropout probability for hidden layers"},
    )
    attention_probs_dropout_prob: float = field(
        default=0.0,
        metadata={"help": "dropout probability for attention layers"},
    )
    disable_ckpt_quant: bool = field(
        default=False,
        metadata={"help": "Whether disable checkpoint quantization."},
    )
    sequence_parallel: bool = field(
        default=True, metadata={"help": "Whether to use sequence_parallel"}
    )
    layerwise_lr_decay_bound: Optional[float] = field(
        default=1.0,
        metadata={
            "help": "Use a large learning rate for the top layers and "
            "a small learning rate for the bottom layers. 1.0: Do not use this strategy."
        },
    )
    use_sp_callback: bool = field(
        default=False,
        metadata={
            "help": "Using the SP callback will skip the implementation of SPHook "
            "to avoid redundant gradient computation."
        },
    )


@dataclass
class DataArgument:
    """Data Argument"""

    train_dataset_type: str = field(
        default="erniekit",
        metadata={"help": "List contains type of training datasets."},
    )
    train_dataset_path: str = field(
        default="examples/data/sft-train.jsonl",
        metadata={"help": "List contains path of training data sources."},
    )
    train_dataset_prob: str = field(
        default="1.0",
        metadata={"help": "List contains probabilities of training data sources."},
    )
    eval_dataset_type: str = field(
        default="erniekit", metadata={"help": "List contains type of eval datasets."}
    )
    eval_dataset_path: str = field(
        default="examples/data/sft-eval.jsonl",
        metadata={"help": "List contains path of eval data sources."},
    )
    eval_dataset_prob: str = field(
        default="1.0",
        metadata={"help": "List contains probabilities of eval data sources."},
    )
    max_seq_len: int = field(
        default=4096, metadata={"help": "Maximum sequence length."}
    )
    in_tokens_batching: bool = field(
        default=True,
        metadata={"help": "Whether to using in tokens batching strategy."},
    )
    num_samples_each_epoch: int = field(
        default=100000,
        metadata={"help": "Number of samples per epoch. Used for SFT."},
    )
    num_comparisons: int = field(
        default=6, metadata={"help": "Number of candidate responses."}
    )
    use_cls: bool = field(
        default=True,
        metadata={"help": "Whether to use cls to predict RM score."},
    )
    sft_benchmark: bool = field(
        default=False,
        metadata={"help": "Whether to calculate effective token per second"},
    )
    random_shuffle: bool = field(
        default=True,
        metadata={
            "help": "Whether to enable authorize code for privatization. Defaults to False."
        },
    )
    greedy_intokens: bool = field(
        default=True,
        metadata={"help": "Whether to use greedy_intokens packing method."},
    )
    dataset_type: str = field(
        default="iterable",
        metadata={
            "help": (
                "Specify the type of dataset to use. Options are 'iterable' "
                "for 'IterableDataset' and 'map' for 'MapDataset'."
            )
        },
    )
    offline_dataset_path: str = field(
        default=None,
        metadata={
            "help": (
                "If 'dataset_type' is set to 'map', this field is required to "
                "specify the path to the offline dataset."
            )
        },
    )


@dataclass
class ModelArgument:
    """Model Argument"""

    model_name_or_path: str = field(
        default="ernie-bot",
        metadata={"help": "Pretrained model name or path to local directory."},
    )
    tensor_parallel_output: bool = field(
        default=True,
        metadata={
            "help": "If set to True, this option is used with fleet.meta_parallel. "
            "ParallelCrossEntropy to calculate cross-entropy loss for parallel model."
        },
    )
    # LoRA
    lora: bool = field(
        default=False, metadata={"help": "Whether to use LoRA technique."}
    )
    lora_rank: int = field(default=8, metadata={"help": "Lora rank."})
    lora_path: str = field(
        default=None, metadata={"help": "Initialize lora state dict."}
    )
    rslora: bool = field(default=False, metadata={"help": "Whether to use RsLoRA"})
    lora_plus_scale: float = field(
        default=1.0, metadata={"help": "Lora B scale in LoRA+ technique"}
    )
    lora_alpha: int = field(default=-1, metadata={"help": "lora_alpha"})
    rslora_plus: bool = field(
        default=False, metadata={"help": "Strengthen lora performance"}
    )
    use_flash_attention: bool = field(
        default=True, metadata={"help": "Whether to use flash attention"}
    )
    use_sparse_head_and_loss_fn: bool = field(
        default=False,
        metadata={"help": "Whether to use sparse LM Head and loss function."},
    )
    use_fused_head_and_loss_fn: bool = field(
        default=False,
        metadata={"help": "Whether to fuse LM Head and loss function."},
    )
    recompute_granularity: str = field(
        default="full",
        metadata={
            "help": "The granularity of recompute training can be selected as `full` or `full_attn` or `core_attn`. "
            " `full` means complete all transformers, `full_attn` indicates only recompute all self attention parts,"
            " `core_attn` indicates that only the `softmax (qkT) v` part is recomputed. Note: In terms of memory usage,"
            " `core_attn` > `full_attn` > `full`, if the selected policy generates an OOM error, the recompute can be"
            " changed appropriately recompute_granularity. (default: `full`)"
        },
    )
    no_recompute_layers: Optional[int] = field(
        default=None,
        metadata={
            "help": "Specify the full transformer layers that should not be recomputed."
        },
    )
    offload_recompute_inputs: bool = field(
        default=False,
        metadata={
            "help": "Whether to offload input Tensors of recompute to Pinned-Memory/CPU."
        },
    )
    virtual_pp_degree: int = field(
        default=1,
        metadata={"help": "virtual_pp_degree"},
    )
    pp_seg_method: str = field(
        default="layer:Ernie4_5_DecoderLayer|EmptyLayer",
        metadata={
            "help": (
                "The method used to segment the pipeline layers among pipeline stages. "
                "Possible values include `layer:Ernie4_5_DecoderLayer`, "
                "`layer:Ernie4_5_DecoderLayer|Empty`, `uniform`, `[0, 30, 59]`."
            )
        },
    )
    fuse_linear: bool = field(
        default=False, metadata={"help": "Whether to use fused_gemm_epilogue"}
    )
    fuse_rope: bool = field(
        default=False,
        metadata={"help": "Whether to fuse rotary postition embedding"},
    )
    fuse_softmax_mask: bool = field(
        default=False, metadata={"help": "Whether to fuse softmax and add"}
    )
    fuse_rms_norm: bool = field(
        default=True, metadata={"help": "Whether to fuse RMSNorm for efficiency"}
    )
    fuse_swiglu: bool = field(
        default=True,
        metadata={
            "help": "Whether to fuse SwiGLU projection and activation for efficiency"
        },
    )
    fuse_gate_detach_matmul: bool = field(
        default=True,
        metadata={
            "help": "Whether to use the fused gate-detach matmul implementation."
        },
    )
    use_attn_mask_start_row_indices: bool = field(
        default=True,
        metadata={
            "help": "Whether to use attn_mask_start_row_indices in flash attention."
        },
    )
    use_sparse_flash_attn: bool = field(
        default=True,
        metadata={
            "help": "Under use attn_mask_start_row_indices=True, whether use sparse flash attention or not."
        },
    )
    recompute_use_reentrant: bool = field(
        default=False,
        metadata={"help": "recompute_use_reentrant"},
    )
    continue_training: bool = field(
        default=True,
        metadata={
            "help": (
                "Whether to train from existing paddleformers model weights.\n"
                "If set True, the model_name_or_path argument must exist in the paddleformers models."
            )
        },
    )
    add_tail_layers: int = field(
        default=False,
        metadata={
            "help": (
                "Add EmptyLayer after Ernie4_5_DecoderLayerPipe. Only for Pipeline Parallel"
            )
        },
    )

    # MoE
    use_recompute_moe: Optional[bool] = field(
        default=False, metadata={"help": "Whether to apply recompute to MoE layers."}
    )
    moe_group: Optional[str] = field(
        default="dummy",
        metadata={"help": "MoE communication group. Supported values: 'mp', 'dummy'."},
    )
    moe_multimodal_dispatch_use_allgather: Optional[str] = field(
        default="v2-alltoall-unpad",
        metadata={"help": "moe dispatch use unpad allgather strategy."},
    )
    moe_group_experts: Optional[bool] = field(
        default=False,
        metadata={
            "help": "Whether to apply group-wise processing to expert gate logits."
        },
    )
    moe_aux_loss_lambda: Optional[float] = field(
        default=1e-5,
        metadata={"help": "Lambda value for moe aux loss."},
    )
    moe_orthogonal_loss_lambda: Optional[float] = field(
        default=0.0,
        metadata={"help": "Lambda value for moe orthogonal loss."},
    )
    moe_z_loss_lambda: Optional[float] = field(
        default=0.0,
        metadata={"help": "Lambda value for moe z loss."},
    )
    moe_use_hard_gate: Optional[bool] = field(
        default=False,
        metadata={
            "help": "Whether to use hard gate. If `moe_use_hard_gate` is True, a hard "
            "routing strategy is used instead of a learned gating network."
        },
    )
    moe_use_aux_free: Optional[bool] = field(
        default=None,
        metadata={
            "help": "Whether to use auxiliary‑loss‑free routing. If True, "
            "load balancing (using expert bias adjustments) is used instead "
            "of traditional auxiliary loss for MoE."
        },
    )

    # Quantiztaion
    weight_quantize_algo: str = field(
        default=None,
        metadata={
            "help": "Model weight quantization algorithm including 'nf4'(qlora), 'weight_only_int8'."
        },
    )
    apply_hadamard: bool = field(
        default=True, metadata={"help": "Whether to apply hadamard"}
    )
    hadamard_block_size: int = field(
        default=32, metadata={"help": "hadamard block size"}
    )
    quant_input_grad: bool = field(
        default=False, metadata={"help": "Whether to quantize input grad"}
    )
    quant_weight_grad: bool = field(
        default=False, metadata={"help": "Whether to quantize weight grad"}
    )
    apply_online_actscale_step: int = field(
        default=200,
        metadata={
            "help": "Use online activation scale for first N step to keep stable training."
        },
    )
    actscale_moving_rate: float = field(
        default=0.01, metadata={"help": "EMA moving_rate for activation scale"}
    )
    fp8_format_type: str = field(default="hybrid", metadata={"help": "FP8 Format"})
    num_nextn_predict_layers: int = field(
        default=0, metadata={"help": "Number of nextn predict layers."}
    )
    multi_token_pred_lambda: float = field(
        default=0.3, metadata={"help": "multi token pred lambda"}
    )
    use_recompute_mtp: bool = field(
        default=False, metadata={"help": "Whether to use recompute_mtp"}
    )


def main():
    """
    The main function that creates a model with parameters configured from pretrained settings,
    arguments, and training the sft/lora model.

    Args:
        None

    Returns:
        None
    """
    parser = PdArgumentParser((ModelArgument, DataArgument, SFTTrainingArguments))
    if len(sys.argv) >= 2 and sys.argv[1].endswith(".json"):
        model_args, data_args, training_args = parser.parse_json_file_and_cmd_lines()
    else:
        model_args, data_args, training_args = parser.parse_args_into_dataclasses()

    if training_args.sequence_parallel:
        if training_args.pipeline_parallel_degree > 1:
            assert (
                hasattr(training_args, "pipeline_parallel_config")
                and "disable_partial_send_recv"
                in training_args.pipeline_parallel_config
            ), "Should set '--pipeline_parallel_config disable_partial_send_recv' in bash script for pp with sp."
        if training_args.tensor_parallel_degree <= 1:
            training_args.sequence_parallel = False
            logger.info("Tensor_parallel_degree = 1. Set sequence_parallel to False.")
    if model_args.lora and model_args.fuse_linear:
        model_args.fuse_linear = False
        logger.info("LoRA does not support fuse_linear. Set fuse_linear to False.")
    if training_args.recompute and model_args.offload_recompute_inputs:
        assert (
            model_args.recompute_use_reentrant
        ), "offload_recompute_inputs can only be enabled along with reentrant recompute."
        assert (
            model_args.recompute_granularity == "full"
        ), "To save device memory, please try higher recompute_granularity before enabling offload_recompute_inputs."
        if training_args.pipeline_parallel_degree > 1:
            logger.debug(
                "offload_recompute_inputs is not supported in pipeline parallel. Set offload_recompute_inputs to False."
            )
            model_args.offload_recompute_inputs = False

    runtime_timer = RuntimeTimer("Training")

    if training_args.sharding_parallel_degree > 1:
        if (
            ShardingOption.SHARD_GRAD_OP in training_args.sharding
            or ShardingOption.FULL_SHARD in training_args.sharding
        ):
            if training_args.release_grads is True:
                training_args.release_grads = False

    # checkpoint O1 quantization is open by default.
    if (
        not training_args.disable_ckpt_quant
        and training_args.ckpt_quant_stage == "O0"
        and not model_args.lora
    ):
        training_args.ckpt_quant_stage = "O1"
    elif training_args.disable_ckpt_quant:
        training_args.ckpt_quant_stage = "O0"

    training_args.print_config(model_args, "Model")
    training_args.print_config(data_args, "Data")

    if data_args.sft_benchmark:
        training_args.do_train = True
        training_args.do_export = False
        training_args.do_predict = False
        training_args.do_eval = False
        training_args.overwrite_output_dir = True
        training_args.load_best_model_at_end = False
        training_args.report_to = []
        training_args.save_strategy = IntervalStrategy.NO
        training_args.evaluation_strategy = IntervalStrategy.NO
        if not training_args.disable_tqdm:
            training_args.logging_steps = 1
            training_args.logging_strategy = IntervalStrategy.STEPS

    paddle.set_device(training_args.device)

    set_seed(training_args.seed)

    logger.warning(
        f"Process rank: {training_args.local_rank}, device: {training_args.device}, world_size: "
        f"{training_args.world_size}, distributed training: {bool(training_args.local_rank != -1)}, "
        f"16-bits training: {training_args.fp16 or training_args.bf16}"
    )

    last_checkpoint = None
    if (
        os.path.isdir(training_args.output_dir)
        and training_args.do_train
        and not training_args.overwrite_output_dir
    ):
        uc_async_save = (
            training_args.unified_checkpoint
            and "async_save" in training_args.unified_checkpoint_config
        )
        last_checkpoint = get_last_checkpoint(
            training_args.output_dir,
            signal_folder=training_args.output_signal_dir,
            uc_async_save=uc_async_save,
        )
        if last_checkpoint is not None and training_args.resume_from_checkpoint is None:
            logger.info(
                f"Checkpoint detected, resuming training at {last_checkpoint}. To avoid this behavior, change "
                "the `--output_dir` or add `--overwrite_output_dir` to train from scratch."
            )

    if (
        last_checkpoint is not None
        and model_args.continue_training
        and not model_args.lora
    ):
        model_args.continue_training = False
        logger.info(
            f"Checkpoint detected, resuming training at {last_checkpoint}. Set `continue_training` to False."
        )

    # Set the dtype for loading model
    dtype = paddle.get_default_dtype()
    if training_args.fp16_opt_level == "O2":
        if training_args.fp16:
            dtype = "float16"
        if training_args.bf16:
            dtype = "bfloat16"

    logger.info("Start to load model ...")

    # Detect torch model.
    config_path = os.path.join(model_args.model_name_or_path, "config.json")
    with open(config_path, "r", encoding="utf-8") as f:
        config_dict = json.load(f)
    if "torch_dtype" in config_dict:
        raise ValueError(
            "Unsupported weight format: Torch weights are not compatible with Paddle model currently."
        )

    model_class = Ernie4_5_MoeForCausalLM
    if training_args.pipeline_parallel_degree > 1:
        model_class = Ernie4_5_MoeForCausalLMPipe
    if (
        model_args.moe_group.lower() in {"data", "dp"}
        and training_args.data_parallel_degree > 1
    ):
        training_args.use_expert_parallel = True

    # fuse_softmax_mask only support for rocm.
    if not paddle.is_compiled_with_rocm():
        if model_args.fuse_softmax_mask:
            logger.warning(
                "The fuse_softmax_mask flag is only available when using the ROCM version of paddlepaddle. "
            )
            model_args.fuse_softmax_mask = False

    check_refined_recompute(
        training_args.refined_recompute,
        training_args.sequence_parallel,
        lora=model_args.lora,
    )

    runtime_timer.start("basemodel loading time")
    if model_args.weight_quantize_algo is not None:
        if model_args.weight_quantize_algo == "weight_only_mix":
            weight_quantize_algo = {
                "weight_only_int4": [".*mlp.experts.*"],
                "weight_only_int8": [
                    ".*self_attn.qkv_proj.*",
                    ".*self_attn.o_proj.*",
                    ".*mlp.up_gate_proj.*",
                    ".*mlp.down_proj.*",
                ],
            }
        else:
            weight_quantize_algo = model_args.weight_quantize_algo
        quantization_config = dict(
            weight_quantize_algo=weight_quantize_algo,
            ignore_modules=[".*out_linear.*"],
            apply_hadamard=model_args.apply_hadamard,
            hadamard_block_size=model_args.hadamard_block_size,
            quant_input_grad=model_args.quant_input_grad,
            quant_weight_grad=model_args.quant_weight_grad,
            apply_online_actscale_step=model_args.apply_online_actscale_step,
            actscale_moving_rate=model_args.actscale_moving_rate,
            fp8_format_type=model_args.fp8_format_type,
        )
        if model_args.weight_quantize_algo == "fp8linear":
            quantization_config.update(
                {
                    "dense_quant_type": "tensor_wise_fp8",
                    "moe_quant_type": "tensor_wise_fp8",
                    "quantization": "mix_quant",
                }
            )
    else:
        quantization_config = dict(weight_quantize_algo=model_args.weight_quantize_algo)

    model_config = Ernie4_5_MoeConfig.from_pretrained(
        model_args.model_name_or_path,
        dtype=dtype,
        quantization_config=quantization_config,
    )
    model_config.tensor_parallel_degree = training_args.tensor_parallel_degree
    model_config.tensor_parallel_rank = training_args.tensor_parallel_rank
    model_config.recompute = training_args.recompute
    model_config.recompute_granularity = model_args.recompute_granularity
    model_config.no_recompute_layers = model_args.no_recompute_layers
    model_config.refined_recompute = training_args.refined_recompute
    model_config.offload_recompute_inputs = model_args.offload_recompute_inputs
    model_config.use_flash_attention = model_args.use_flash_attention
    model_config.sequence_parallel = training_args.sequence_parallel
    model_config.use_sparse_head_and_loss_fn = model_args.use_sparse_head_and_loss_fn
    model_config.use_fused_head_and_loss_fn = model_args.use_fused_head_and_loss_fn
    model_config.tensor_parallel_output = model_args.tensor_parallel_output
    model_config.virtual_pp_degree = model_args.virtual_pp_degree
    model_config.pp_seg_method = model_args.pp_seg_method
    model_config.add_tail_layers = model_args.add_tail_layers
    model_config.fuse_linear = model_args.fuse_linear
    model_config.fuse_rope = model_args.fuse_rope
    model_config.fuse_softmax_mask = model_args.fuse_softmax_mask
    model_config.fuse_rms_norm = model_args.fuse_rms_norm
    model_config.fuse_swiglu = model_args.fuse_swiglu
    model_config.fuse_gate_detach_matmul = model_args.fuse_gate_detach_matmul
    model_config.max_sequence_length = data_args.max_seq_len
    model_config.recompute_use_reentrant = model_args.recompute_use_reentrant
    model_config.use_sparse_flash_attn = model_args.use_sparse_flash_attn
    model_config.use_recompute_moe = model_args.use_recompute_moe
    model_config.moe_group = model_args.moe_group
    model_config.moe_group_experts = model_args.moe_group_experts
    model_config.moe_aux_loss_lambda = model_args.moe_aux_loss_lambda
    model_config.moe_orthogonal_loss_lambda = model_args.moe_orthogonal_loss_lambda
    model_config.moe_z_loss_lambda = model_args.moe_z_loss_lambda
    model_config.moe_use_hard_gate = model_args.moe_use_hard_gate
    model_config.moe_multimodal_dispatch_use_allgather = (
        model_args.moe_multimodal_dispatch_use_allgather
    )
    if model_args.moe_use_aux_free is False:
        model_config.moe_use_aux_free = model_args.moe_use_aux_free
    model_config.hidden_dropout_prob = training_args.hidden_dropout_prob
    model_config.attention_probs_dropout_prob = (
        training_args.attention_probs_dropout_prob
    )
    model_config.num_acc_steps = training_args.gradient_accumulation_steps
    model_config.num_nextn_predict_layers = model_args.num_nextn_predict_layers
    model_config.multi_token_pred_lambda = model_args.multi_token_pred_lambda
    model_config.use_recompute_mtp = model_args.use_recompute_mtp
    if model_config.moe_num_experts is None or model_config.moe_num_experts == 0:
        model_config.moe_group = (
            "dummy" if model_args.moe_group == "mp" else model_args.moe_group
        )

    if (
        training_args.pipeline_parallel_degree > 1
        and model_args.weight_quantize_algo is not None
        and model_config.tie_word_embeddings
    ):
        raise NotImplementedError(
            "Quantization is not supported for models with tied lm_head and word_embedding \
            weights when using Pipeline Parallelism (PP)."
        )

    if model_args.continue_training or model_args.weight_quantize_algo is not None:
        model = model_class.from_pretrained(
            model_args.model_name_or_path,
            config=model_config,
        )
    else:
        model = model_class.from_config(model_config, dtype=dtype)

    if model.config.head_dim is None:
        del model.config.head_dim

    paddle.device.cuda.empty_cache()
    logger.info("Loading model successfully !")
    logger.debug(f"Model config: {model.config}")
    logger.info(f"{runtime_timer.log()}")

    tokenizer = Ernie4_5_Tokenizer.from_pretrained(
        model_args.model_name_or_path,
    )

    logger.info("Start to create dataset ...")
    dataset_config = {
        "tokenizer": tokenizer,
        "max_seq_len": data_args.max_seq_len,
        "random_seed": training_args.seed,
        "num_replicas": training_args.dataset_world_size,
        "rank": training_args.dataset_rank,
    }
    from ernie.dataset.finetuning import collate_fn

    if data_args.dataset_type == "map":
        from ernie.dataset.finetuning import (
            create_indexed_dataset as create_dataset,
        )
    else:
        from ernie.dataset.finetuning import create_dataset
    dataset_config.update(
        {
            "num_samples_each_epoch": data_args.num_samples_each_epoch,
            "random_shuffle": data_args.random_shuffle,
            "greedy_intokens": data_args.greedy_intokens,
        }
    )

    if training_args.should_load_dataset:
        if data_args.dataset_type == "map":
            train_file_path = os.path.join(data_args.offline_dataset_path, "train")
            train_dataset = create_dataset(data_file_prefix=train_file_path)
        else:
            train_dataset = create_dataset(
                task_group=data_args.train_dataset_path,
                task_group_prob=data_args.train_dataset_prob,
                sub_dataset_type=data_args.train_dataset_type,
                **dataset_config,
            )

    if training_args.do_eval and training_args.should_load_dataset:
        if data_args.dataset_type == "map":
            eval_file_path = os.path.join(data_args.offline_dataset_path, "eval")
            eval_dataset = create_dataset(data_file_prefix=eval_file_path)
        else:
            eval_dataset = create_dataset(
                task_group=data_args.eval_dataset_path,
                task_group_prob=data_args.eval_dataset_prob,
                sub_dataset_type=data_args.eval_dataset_type,
                is_valid=True,
                **dataset_config,
            )

    logger.info("Creating dataset successfully ...")

<<<<<<< HEAD
    data_collator = partial(collate_fn, tokenizer=tokenizer, model_args=model_args, max_seq_len=data_args.max_seq_len + model_config.num_nextn_predict_layers)
=======
    data_collator = partial(
        collate_fn,
        tokenizer=tokenizer,
        model_args=model_args,
        max_seq_len=data_args.max_seq_len,
    )
>>>>>>> c4d32cd0

    if model_args.lora:
        logger.info("Start to wrap model with LoRA config ...")

        from ernie.utils.peft_utils import initialize_lora_model

        model = initialize_lora_model(
            model=model,
            training_args=training_args,
            model_args=model_args,
            resume_from_checkpoint=last_checkpoint is not None,
            dtype=dtype,
        )

    if training_args.max_steps == -1:
        if training_args.should_load_dataset and paddle.distributed.get_rank() == 0:
            if data_args.dataset_type != "map":
                training_args.max_steps = estimate_training(
                    train_dataset, data_args, training_args, model_args
                )
                del train_dataset
                gc.collect()
                train_dataset = create_dataset(
                    task_group=data_args.train_dataset_path,
                    task_group_prob=data_args.train_dataset_prob,
                    sub_dataset_type=data_args.train_dataset_type,
                    **dataset_config,
                )
            else:
                global_batch_size = (
                    training_args.per_device_train_batch_size
                    * training_args.gradient_accumulation_steps
                    * training_args.dataset_world_size
                )
                training_args.max_steps = math.ceil(
                    len(train_dataset) / global_batch_size
                )

        if paddle.distributed.get_world_size() > 1:
            paddle.distributed.barrier()
            max_steps = paddle.to_tensor([training_args.max_steps])
            paddle.distributed.broadcast(max_steps, src=0)
            training_args.max_steps = int(max_steps.item())
        if training_args.max_steps <= 0:
            raise ValueError(
                f"Invalid max_steps: {training_args.max_steps}. Please check your dataset"
            )

        logger.info(f"Re-setting training_args.max_steps to {training_args.max_steps}.")
    # Create the learning_rate sheduler and optimizer
    if training_args.decay_steps is None:
        training_args.decay_steps = training_args.max_steps

    if training_args.save_strategy == IntervalStrategy.EPOCH:
        training_args.save_strategy = IntervalStrategy.STEPS
        training_args.save_steps = int(
            training_args.max_steps / training_args.num_train_epochs
        )
    if training_args.evaluation_strategy == IntervalStrategy.EPOCH:
        training_args.evaluation_strategy = IntervalStrategy.STEPS
        training_args.eval_steps = int(
            training_args.max_steps / training_args.num_train_epochs
        )
    if training_args.logging_strategy == IntervalStrategy.EPOCH:
        training_args.logging_strategy = IntervalStrategy.STEPS
        training_args.logging_steps = int(
            training_args.max_steps / training_args.num_train_epochs
        )

    if (
        not model_args.use_sparse_head_and_loss_fn
        and not training_args.prediction_loss_only
    ):
        unwraped_model = unwrap_model(model)
        if hasattr(model, "compute_metrics"):
            compute_metrics = model.compute_metrics
        elif hasattr(unwraped_model, "compute_metrics"):
            # NOTE(liuting): if model is LoRAModel, we need to unwrap it first.
            compute_metrics = unwraped_model.compute_metrics
        else:
            compute_metrics = None
    else:
        compute_metrics = None

    trainer = ErnieMoETrainer(
        model=model,
        args=training_args,
        train_dataset=(
            train_dataset
            if training_args.do_train and training_args.should_load_dataset
            else None
        ),
        eval_dataset=(
            eval_dataset
            if training_args.do_eval and training_args.should_load_dataset
            else None
        ),
        tokenizer=tokenizer,
        do_generation=False,
        data_args=data_args,
        data_collator=data_collator,
        compute_metrics=compute_metrics,
    )
    trainable_parameters = [
        p
        for p in model.parameters()
        if not p.stop_gradient or ("quantization_linear" in p.name and "w_1" in p.name)
    ]
    trainer.set_optimizer_grouped_parameters(trainable_parameters)

    if training_args.hidden_dropout_prob or training_args.attention_probs_dropout_prob:
        trainer.add_callback(LayerwiseDropoutCallback())

    if training_args.do_train:
        train_result = trainer.train(resume_from_checkpoint=last_checkpoint)
        if not data_args.sft_benchmark:
            runtime_timer.start("model saving time")
            trainer.save_model(
                merge_tensor_parallel=training_args.tensor_parallel_degree > 1
            )
            if paddle.distributed.get_world_size() > 1:
                paddle.distributed.barrier()
            logger.info(f"{runtime_timer.log()}")
            trainer.log_metrics("train", train_result.metrics)
            trainer.save_metrics("train", train_result.metrics)
            trainer.save_state()

        if (
            training_args.should_load_dataset
            and data_args.sft_benchmark
            and paddle.distributed.get_rank() == 0
        ):
            del train_dataset
            gc.collect()
            train_dataset = create_dataset(
                task_group=data_args.train_dataset_path,
                task_group_prob=data_args.train_dataset_prob,
                sub_dataset_type=data_args.train_dataset_type,
                **dataset_config,
            )
            total_effective_tokens, total_tokens = calculate_effective_tokens(
                training_args, train_dataset, data_args.max_seq_len
            )

            effective_tokens_per_second = (
                total_effective_tokens / train_result.metrics["train_runtime"]
            )
            total_tokens_per_second = (
                total_tokens / train_result.metrics["train_runtime"]
            )
            effective_ratio = 100 * total_effective_tokens / total_tokens
            logger.info(
                "[timelog] {}: {:.2f} % ({}) ".format(
                    "Effective ratio",
                    effective_ratio,
                    time.strftime("%Y-%m-%d %H:%M:%S"),
                )
            )
            logger.info(
                "[timelog] {}: {:.2f} token/s ({}) ".format(
                    "Effective tokens per second",
                    effective_tokens_per_second,
                    time.strftime("%Y-%m-%d %H:%M:%S"),
                )
            )
            logger.info(
                "[timelog] {}: {:.2f} token/s ({}) ".format(
                    "Tokens per second",
                    total_tokens_per_second,
                    time.strftime("%Y-%m-%d %H:%M:%S"),
                )
            )

    if training_args.do_eval:
        eval_result = trainer.evaluate()
        trainer.log_metrics("eval", eval_result)
        # NOTE(gongenlei): set combined=False to avoid overwriting errors on AFS
        trainer.save_metrics("eval", eval_result, combined=False)

    save_stop_info(
        training_args,
        trainer.state.global_step,
        outside_eval=training_args.do_eval,
        outside_predict=0,
    )


if __name__ == "__main__":
    with paddle.amp.auto_cast(enable=False):
        main()<|MERGE_RESOLUTION|>--- conflicted
+++ resolved
@@ -776,16 +776,12 @@
 
     logger.info("Creating dataset successfully ...")
 
-<<<<<<< HEAD
-    data_collator = partial(collate_fn, tokenizer=tokenizer, model_args=model_args, max_seq_len=data_args.max_seq_len + model_config.num_nextn_predict_layers)
-=======
     data_collator = partial(
         collate_fn,
         tokenizer=tokenizer,
         model_args=model_args,
-        max_seq_len=data_args.max_seq_len,
-    )
->>>>>>> c4d32cd0
+        max_seq_len=data_args.max_seq_len + model_config.num_nextn_predict_layers
+    )
 
     if model_args.lora:
         logger.info("Start to wrap model with LoRA config ...")
