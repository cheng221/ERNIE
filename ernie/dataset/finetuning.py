# Copyright (c) 2025 PaddlePaddle Authors. All Rights Reserved.
#
# Licensed under the Apache License, Version 2.0 (the "License");
# you may not use this file except in compliance with the License.
# You may obtain a copy of the License at
#
#     http://www.apache.org/licenses/LICENSE-2.0
#
# Unless required by applicable law or agreed to in writing, software
# distributed under the License is distributed on an "AS IS" BASIS,
# WITHOUT WARRANTIES OR CONDITIONS OF ANY KIND, either express or implied.
# See the License for the specific language governing permissions and
# limitations under the License.


import random
from dataclasses import dataclass
from typing import List

import numpy as np
from paddle.io import IterableDataset, get_worker_info
from paddleformers.utils.log import logger

from ernie.dataset.base import MultiSourceDataset
from ernie.dataset.data_utils import (
    Example,
    pad_batch_data,
)

LOGGER_COUNT = 0


@dataclass
class Sequence:
    """Encapsulated sequence class."""

    token_ids: List[int]
    position_ids: List[int]
    labels: List[int]
    loss_mask: List[int]
    num_examples: int


def create_dataset(**dataset_config):
    """Create SFT dataset based on configuration parameters.

    Args:
        dataset_config (dict): Configuration dictionary containing parameters like:

    Returns:
        SequenceDataset: Configured sequence dataset for SFT tasks
    """
    task_dataset_path = [
        path
        for path in str(dataset_config["task_group"]).replace(" ", "").split(",")
        if path != ""
    ]
    task_dataset_prob = [
        float(prob)
        for prob in str(dataset_config["task_group_prob"]).replace(" ", "").split(",")
        if prob != ""
    ]
    sub_dataset_type = [
        type_
        for type_ in str(dataset_config["sub_dataset_type"]).replace(" ", "").split(",")
        if type_ != ""
    ]

    if not (len(task_dataset_path) == len(task_dataset_prob) == len(sub_dataset_type)):
        raise ValueError(
            "The len of dataset path, prob, type are inconsistent, please check the configuration."
        )

    if len(task_dataset_path) == 0:
        raise ValueError(
            "The len of dataset path is zero, please check the configuration."
        )

    example_dataset = MultiSourceDataset(
        task_dataset_path=task_dataset_path,
        task_dataset_prob=task_dataset_prob,
        sub_dataset_type=sub_dataset_type,
        process_fn=process_example,
    )
    sequence_dataset = SequenceDataset(
        dataset=example_dataset,
        tokenizer=dataset_config["tokenizer"],
        max_seq_len=dataset_config["max_seq_len"],
        num_samples_each_epoch=dataset_config["num_samples_each_epoch"],
        is_valid=dataset_config.get("is_valid", False),
        random_seed=dataset_config["random_seed"],
        random_shuffle=dataset_config["random_shuffle"],
        greedy_intokens=dataset_config["greedy_intokens"],
    )
    return sequence_dataset


def create_indexed_dataset(data_file_prefix):
    """Create indexed dataset from raw data files.

    Args:
        data_file_prefix (str): Path prefix for raw data files

    Returns:
        IndexedDataset: Preprocessed dataset with memory-efficient indexing
    """
    from paddleformers.data.indexed_dataset import (
        make_sft_dataset as make_sft_indexed_dataset,
    )

    indexed_dataset = make_sft_indexed_dataset(
        path=data_file_prefix,
        dataclass=Sequence,
    )
    return indexed_dataset


def collate_fn(batch: List[List[Sequence]], tokenizer, model_args, max_seq_len: int):
    """Convert batch of sequences into training tensors.

    Args:
        batch (List[List[Sequence]]): Batch of input sequences
        tokenizer: Tokenizer for text conversion
        model_args: Model configuration parameters
        max_seq_len (int): Maximum sequence length for padding

    Returns:
        dict: Dictionary containing:
            - input_ids: Padded token IDs
            - labels: Shifted labels for prediction
            - loss_mask: Mask for computing loss
    """
    input_keys = ["input_ids", "labels", "loss_mask"]
    if model_args.num_nextn_predict_layers > 0:
        input_keys.append("nbatch_pack_offset")
    if model_args.use_attn_mask_start_row_indices:
        input_keys.append("attn_mask_start_row_indices")
    else:
        input_keys.append("attention_mask")
    return_list = []
    for batch_sequence in batch:
        original_token_ids = [seq.token_ids for seq in batch_sequence]
        token_ids = [sum(original_token_ids, [])]
        loss_mask = [sum([seq.loss_mask for seq in batch_sequence], [])]
        labels = [sum([seq.labels for seq in batch_sequence], [])]
        # padding
        padded_token_ids = pad_batch_data(
            token_ids, pad_idx=tokenizer.pad_token_id, max_seq_len=max_seq_len
        )
        padded_labels = pad_batch_data(
            labels, pad_idx=tokenizer.pad_token_id, max_seq_len=max_seq_len
        )
        padded_loss_mask = pad_batch_data(loss_mask, pad_idx=0, max_seq_len=max_seq_len)
        padded_labels = np.where(padded_loss_mask == 1, padded_labels, -100)
        return_list.append(
            [
                padded_token_ids,
                padded_labels,
                padded_loss_mask,
            ]
        )

        if model_args.num_nextn_predict_layers > 0:
            # each sequence end index
            batch_sequence_len = [len(sequence) for sequence in original_token_ids]
            nbatch_pack_offset = [0] * sum(batch_sequence_len)
            prefix_sum = 0
            for sequence_len in batch_sequence_len[:-1]:
                prefix_sum += sequence_len
<<<<<<< HEAD
                nbatch_pack_offset[prefix_sum - 1] = 1
            padded_nbatch_pack_offset = pad_batch_data(
                [nbatch_pack_offset], pad_idx=0, max_seq_len=max_seq_len
            )
            return_list[-1].append(padded_nbatch_pack_offset)

=======
                nbatch_pack_offset[prefix_sum-1] = 1
            padded_nbatch_pack_offset = pad_batch_data([nbatch_pack_offset], pad_idx=0, max_seq_len=max_seq_len)
            return_list[-1].append(padded_nbatch_pack_offset)
        
>>>>>>> 13dc454a
        if model_args.use_attn_mask_start_row_indices:
            return_list[-1].append(
                gen_attn_mask_start_row_indices(original_token_ids, max_seq_len)
            )
        else:
            return_list[-1].append(gen_self_attn_mask(original_token_ids, max_seq_len))

    return_list = [np.concatenate(tensor_list) for tensor_list in zip(*return_list)]
    input_dict = dict(zip(input_keys, return_list))
    return input_dict


def process_example(data, input_file):
    """Convert raw data example into training example.

    Args:
        data (dict): Raw example data with:
        input_file (str): Source file path

    Returns:
        Example: Processed example for sequence generation
    """
    # We have the code completion dataset, which has the following fields
    if isinstance(data["src"], str):
        data["src"] = [data["src"]]
    if isinstance(data["tgt"], str):
        data["tgt"] = [data["tgt"]]

    if len(data["src"]) == 0 or len(data["tgt"]) == 0:
        raise ValueError("Ignore example with empty src or empty tgt.")

    for item in data["src"] + data["tgt"]:
        if len(item.strip()) == 0:
            raise ValueError("Ignore example with empty string in str / tgt field.")

    if "label" not in data:
        data["label"] = [1] * len(data["src"])

    if not (len(data["src"]) == len(data["tgt"]) == len(data["label"])):
        raise ValueError("The length of src & tgt & label must be equal.")

    if "is_system" not in data:
        # If is_system is 1, it indicates that the sample includes system settings
        # and no other sample should be concatenated before it.
        data["is_system"] = 0

    if data["is_system"] == 1:
        data["system"] = data["src"][0]
        data["src"] = data["src"][1:]
        data["tgt"] = data["tgt"][1:]
        data["label"] = data["label"][1:]

    # update "system"
    if "system" in data:
        if not isinstance(data["system"], str):
            raise ValueError("System field must be a string.")
        data["is_system"] = 1

    # convert to OpenAI format
    data["messages"] = []
    if "system" in data:
        data["messages"].append({"role": "system", "content": data["system"]})
    for q, a in zip(data["src"], data["tgt"]):
        data["messages"].append({"role": "user", "content": q.strip()})
        data["messages"].append({"role": "assistant", "content": a.strip()})

    return Example(
        request={"messages": data["messages"]},
        system=data["system"] if data["is_system"] else "",
        label=data["label"],
        is_system=data["is_system"],
        source=input_file,
    )


class InfiniteDataset(IterableDataset):
    """Infinite iterable dataset with shuffle support.

    This dataset supports continuous iteration and optional random shuffling.
    """

    def __init__(self, dataset, rng=None, random_shuffle=True):
        """Initialize InfiniteDataset.

        Args:
            dataset (Iterable): The original dataset to wrap.
            rng (Random, optional): Random number generator for shuffling.
            random_shuffle (bool): Whether to enable random shuffling.
        """
        self.data = list(iter(dataset))
        self.indices = list(range(len(self.data)))
        if rng is None:
            rng = random.Random()
        self.rng = rng
        self.random_shuffle = random_shuffle

    def __iter__(self):
        """Infinite iterator with optional shuffling.

        Yields:
            object: The next data sample from the dataset.
        """
        while True:
            if self.random_shuffle:
                self.rng.shuffle(self.indices)
            for i in self.indices:
                yield self.data[i]


class SequenceDataset(IterableDataset):
    """Dataset for creating sequences from multi-source examples.

    This is a stateful dataset that handles sequence generation and packing.
    """

    def __init__(
        self,
        dataset: MultiSourceDataset,
        tokenizer,
        max_seq_len: int = 4096,
        num_samples_each_epoch: int = 100000,
        is_valid: bool = False,
        random_seed: int = 11,
        random_shuffle: bool = True,
        greedy_intokens: bool = False,
    ):
        """Initialize SequenceDataset.

        Args:
            dataset (MultiSourceDataset): The multi-source example dataset.
            tokenizer: Tokenizer for text processing.
            max_seq_len (int): Maximum sequence length.
            num_samples_each_epoch (int): Target samples per epoch.
            is_valid (bool): Flag for validation mode.
            random_seed (int): Seed for random number generation.
            random_shuffle (bool): Enable random shuffling.
            greedy_intokens (bool): Use greedy in-token packing strategy.
        """

        self.example_dataset = dataset
        self.tokenizer = tokenizer
        self.start_token = tokenizer.bos_token  # "<s>"
        self.end_token = tokenizer.eos_token  # "</s>"
        self.break_token = tokenizer.sep_token  # "<sep>"
        self.break_turn_token = tokenizer.cls_token  # "<cls>"
        self.sys_start_token = getattr(tokenizer, "sys_start_token", None)
        self.sys_end_token = getattr(tokenizer, "sys_end_token", None)
<<<<<<< HEAD
        # self._setup_markup()
=======
>>>>>>> 13dc454a
        self.max_seq_len = max_seq_len
        self.is_valid = is_valid
        self.random_seed = random_seed
        self.rng = random.Random(random_seed)
        self.random_shuffle = random_shuffle
        self.greedy_intokens = greedy_intokens
        self.origin_dataset_num = 0

        # For new data concatenation mode
        self.begin_of_query = self.tokenizer.tokenize("User: ")
        self.begin_of_response = self.tokenizer.tokenize("\nAssistant: ")
        self.end_of_response = "<|end_of_sentence|>"
        self.end_of_response_id = self.tokenizer._convert_token_to_id(
            [self.end_of_response]
        )[0]
        self.begin_token = "<|begin_of_sentence|>"  # Same effect as sys_start_token
        self.begin_token_id = self.tokenizer._convert_token_to_id([self.begin_token])[0]
        self.newline_token = self.tokenizer.tokenize(
            "\n"
        )  # Same effect as sys_end_token

        if not is_valid:
            for task in self.example_dataset._task_group:
                task["target_num_each_epoch"] = int(
                    task["prob"] * num_samples_each_epoch
                )
                inner_dataset = InfiniteDataset(
                    task["dataset"], self.rng, self.random_shuffle
                )
                task["iterator"] = iter(inner_dataset)
                task["num_examples"] = len(inner_dataset.data)
                logger.info(
                    f"{task['filepath']}: task prob: {task['prob']}, "
                    f"ori number of examples: {len(inner_dataset.data)}, "
                    f"target_num_each_epoch: {task['target_num_each_epoch']}"
                )
                self.origin_dataset_num += len(inner_dataset.data)
        else:
            self.random_shuffle = False
            self.greedy_intokens = 0
        self.estimate = False
        # The number of valid samples and skipped samples in estimation
        self.unused_samples = 0
        self.used_samples = 0
        # If used_estimate_samples exceeds max_estimate_samples,stop estimating.
        self.used_estimate_samples = 0
        self.max_estimate_samples = 0
        if not is_valid:
            # Set max estimate samples to dataset num examples in default
            if len(self.example_dataset._task_group) > 1:
                for task in self.example_dataset._task_group:
                    self.max_estimate_samples += np.ceil(
                        task["num_examples"] * task["prob_origin"]
                    )
            else:
                self.max_estimate_samples = self.example_dataset._task_group[0][
                    "num_examples"
                ]
        self.epoch_index = 0

    def __iter_func(self):
        """Core iterator function for sequence generation.

        Returns:
            Sequence: A processed sequence containing token IDs and labels.
        """
        # epoch_rng only use in this epoch.
        epoch_rng = np.random.RandomState(self.epoch_index)
        worker_info = get_worker_info()

        # prepare epoch data
        logger.info("prepare SequenceDataset ...")
        examples_all = []
        for task in self.example_dataset._task_group:
            if self.is_valid:
                examples = [ex for ex in task["dataset"]]
                self.origin_dataset_num += len(examples)
            else:
                examples = [
                    next(task["iterator"]) for _ in range(task["target_num_each_epoch"])
                ]
            if self.random_shuffle:
                epoch_rng.shuffle(examples)
            if worker_info is not None:
                examples = examples[worker_info.id :: worker_info.num_workers]
            examples_all.extend(examples)
        if self.random_shuffle:
            epoch_rng.shuffle(examples_all)
        logger.info(
            f"prepare SequenceDataset done: total number of examples is {len(examples_all)}"
        )

        batch_sequence, cur_len = [], 0

        if self.is_valid:
            examples_all = examples_all[::-1]

        if not self.greedy_intokens:
            # base
            for example in examples_all[::-1]:
                actual_example_num = 1
                sequence = self._postprocess_sequence(example, actual_example_num)
                if sequence is None:
                    if self.estimate:
                        self.unused_samples += actual_example_num
                    continue
                if self.estimate:
                    self.used_samples += actual_example_num
                if cur_len + len(sequence.token_ids) <= self.max_seq_len:
                    batch_sequence.append(sequence)
                    cur_len += len(sequence.token_ids)
                else:
                    yield batch_sequence
                    batch_sequence, cur_len = [sequence], len(sequence.token_ids)

                if self.estimate:
                    self.used_estimate_samples += actual_example_num
                    if self.used_estimate_samples >= self.max_estimate_samples:
                        # Yield left batch sequence before estimation ends
                        if len(batch_sequence) > 0:
                            yield batch_sequence
                        self.used_estimate_samples = 0
                        # Set flag to False and yield empty list to signal the end of estimation
                        self.estimate = False
                        yield []
            if len(batch_sequence) > 0:
                yield batch_sequence
        else:
            # Pseudo multiple rounds + group greedy intokens.
            buffer_size = 500
            examples = []
            actual_example_num_list = []
            i = 0
            for example in examples_all[::-1]:
                actual_example_num = 1
                if i < buffer_size:
                    examples.append(example)
                    actual_example_num_list.append(actual_example_num)
                    i += 1
                else:
                    # Running greedy strategy in examples.
                    generate_packs = self._generate_greedy_packs(
                        examples, actual_example_num_list
                    )
                    for pack in generate_packs:
                        if len(pack) > 0:
                            yield pack
                    examples = [example]
                    i = 1

                if self.estimate:
                    self.used_estimate_samples += actual_example_num
                    # Stop estimation if the number of samples used in estimation is larger than max_estimate_samples
                    if self.used_estimate_samples >= self.max_estimate_samples:
                        # Yield left packs before estimation ends
                        if len(examples) > 0:
                            generate_packs = self._generate_greedy_packs(
                                examples, actual_example_num_list
                            )
                            for pack in generate_packs:
                                if len(pack) > 0:
                                    yield pack
                        # Set flag to False and yield empty list to signal the end of estimation
                        self.estimate = False
                        yield []

            if len(examples) > 0:
                generate_packs = self._generate_greedy_packs(
                    examples, actual_example_num_list
                )
                for pack in generate_packs:
                    if len(pack) > 0:
                        yield pack

        self.epoch_index += 1

    def __iter__(self):
        """Iterator interface for the dataset.

        Yields:
            Sequence: The generated sequences.
        """
        if self.is_valid:
            yield from self.__iter_func()
        else:
            while True:
                yield from self.__iter_func()

    def _postprocess_sequence(self, example, actual_example_num):
        """Process code completion examples into token sequences.

        Args:
            example: The input example containing code components.
            actual_example_num (int): Number of examples used.

        Returns:
            Sequence: Processed sequence or None if invalid.
        """

        encoded_messages = self.tokenizer.encode_chat_inputs(example.request)

        num_reserved_tokens_for_each_dialog = 1  # only break_turn_token or end_token
        num_reserved_tokens_for_each_turn = 8

        cur_len = num_reserved_tokens_for_each_dialog

        turn_index = len(encoded_messages) - 1

        tokens = []
        loss_mask = []
        while turn_index >= 0:
            tokens_src, tokens_target = encoded_messages[turn_index]
            if len(tokens_src) + len(tokens_target) > (
                self.max_seq_len + 1 - cur_len - num_reserved_tokens_for_each_turn
            ):
                break

            tokens = tokens_src + tokens_target + tokens

            loss_mask = (
                [0] * (len(tokens_src) - 1)
                + [example.label[turn_index]] * (len(tokens_target) + 1)
                + loss_mask
            )
            assert len(tokens) == len(loss_mask), f"{len(tokens)}-{len(loss_mask)}"

            cur_len = len(tokens)

            turn_index -= 1

        # Not even one turn can be added, so need to do warning and skip this example
        if (
            len(tokens)
            <= num_reserved_tokens_for_each_dialog + num_reserved_tokens_for_each_turn
        ):
            try:
                # For print log
                sub_src = example.src[0].strip()[:5]
                sub_tgt = example.tgt[-1].strip()[-5:]
                global LOGGER_COUNT
                LOGGER_COUNT += 1
                if LOGGER_COUNT <= 5:
                    logger.warning(
                        f"even one turn, example_output:'{{'src':[{sub_src}, ……],'tgt':[……{sub_tgt}]}}'"
                    )
<<<<<<< HEAD
            except Exception:
=======
            except Exception as _:
>>>>>>> 13dc454a
                logger.warning(f"[SKIP] wrong example: {example}")

            return None

        # Maybe left truncated, so need to add begin_token
        if tokens[0] != self.begin_token_id:
            tokens = [self.begin_token_id] + tokens
            loss_mask = [0] + loss_mask

        if len(tokens) > self.max_seq_len:
            raise RuntimeError(f"token_ids is too long: {len(tokens)}")

        # Add EOS token at the end
        del tokens[-1]
        del loss_mask[-1]
        labels = tokens[1:] + [self.tokenizer.eos_token_id]

        # end_of_response is a special token that indicates the end of the turn.
        # end_token is a special token that indicates the end of the answer.
        labels = [
<<<<<<< HEAD
            label if label != self.end_of_response_id else self.tokenizer.eos_token_id
            for label in labels
=======
            la if la != self.end_of_response_id else self.tokenizer.eos_token_id
            for la in labels
>>>>>>> 13dc454a
        ]

        pos_ids = list(range(len(tokens)))

        if sum(loss_mask) == 0:
            logger.warning(f"[SKIP] all labels set to 0: {example}")
            return None

        assert len(tokens) == len(loss_mask), f"{len(tokens)}-{len(loss_mask)}"
        assert len(tokens) == len(labels), f"{len(tokens)}-{len(labels)}"
        return Sequence(
            token_ids=tokens,
            position_ids=pos_ids,
            labels=labels,
            loss_mask=loss_mask,
            num_examples=actual_example_num,
        )

    def _generate_greedy_packs(self, examples, actual_example_num_list):
        """Generate packed sequences using greedy strategy.

        Args:
            examples: List of examples to pack.
            actual_example_num_list: List of example counts.

        Returns:
            list: List of packed sequences.
        """

        left_len = np.zeros([len(examples)]) - 1
        left_len[0] = (
            self.max_seq_len
        )  # At the beginning, only the first pack is valid.
        generate_packs = [[] for i in range(len(examples))]
        index = 0
        left_index = 0

        while index < len(examples):
            sequence = self._postprocess_sequence(
                examples[index], actual_example_num_list[index]
            )
            if sequence is None:
                if self.estimate:
                    self.unused_samples += actual_example_num_list[index]
                index += 1
                continue

            max_left_index = left_len.argmax()
            # Put the current sequence into the largest left space valid pack.
            if len(sequence.token_ids) <= left_len[max_left_index]:
                generate_packs[max_left_index].append(sequence)
                left_len[max_left_index] -= len(sequence.token_ids)
                if self.estimate:
                    self.used_samples += actual_example_num_list[index]
                index += 1
            else:
                left_index += 1
                left_len[left_index] = self.max_seq_len

        return generate_packs


def gen_self_attn_mask(batch_token_ids: List[List[int]], max_seq_len: int):
    """Generate self-attention mask for multi-sequence batches.

    Args:
        batch_token_ids (List[List[int]]): List of token ID sequences.
        max_seq_len (int): Maximum sequence length.

    Returns:
        ndarray: 4D attention mask array.
    """
    input_mask_data = np.zeros((1, 1, max_seq_len, max_seq_len), dtype="float32")
    offset = 0
    for index, token_ids in enumerate(batch_token_ids):
        cur_len = len(token_ids)
        b = np.tril(np.ones([cur_len, cur_len]), 0)
        input_mask_data[0, 0, offset : offset + cur_len, offset : offset + cur_len] = b
        offset += cur_len
    return input_mask_data


def gen_attn_mask_start_row_indices(batch_token_ids: List[List[int]], max_seq_len: int):
    """Generate row indices for flash attention masks.

    Args:
        batch_token_ids (List[List[int]]): List of token ID sequences.
        max_seq_len (int): Maximum sequence length.

    Returns:
        ndarray: Row indices array with dtype int32.
    """
    offset = 0
    attn_mask_start_row_indices = []
    for token_ids in batch_token_ids:
        cur_len = len(token_ids)
        attn_mask_start_row_indices.extend([offset + cur_len] * cur_len)
        offset += cur_len
    if offset < max_seq_len:
        attn_mask_start_row_indices.extend(list(range(offset, max_seq_len)))
    # NOTE(hehuang): The dtype of attn_mask_start_row_indices must be np.int32
    return np.array(attn_mask_start_row_indices, dtype=np.int32)[None, None]<|MERGE_RESOLUTION|>--- conflicted
+++ resolved
@@ -167,19 +167,12 @@
             prefix_sum = 0
             for sequence_len in batch_sequence_len[:-1]:
                 prefix_sum += sequence_len
-<<<<<<< HEAD
                 nbatch_pack_offset[prefix_sum - 1] = 1
             padded_nbatch_pack_offset = pad_batch_data(
                 [nbatch_pack_offset], pad_idx=0, max_seq_len=max_seq_len
             )
             return_list[-1].append(padded_nbatch_pack_offset)
 
-=======
-                nbatch_pack_offset[prefix_sum-1] = 1
-            padded_nbatch_pack_offset = pad_batch_data([nbatch_pack_offset], pad_idx=0, max_seq_len=max_seq_len)
-            return_list[-1].append(padded_nbatch_pack_offset)
-        
->>>>>>> 13dc454a
         if model_args.use_attn_mask_start_row_indices:
             return_list[-1].append(
                 gen_attn_mask_start_row_indices(original_token_ids, max_seq_len)
@@ -327,10 +320,6 @@
         self.break_turn_token = tokenizer.cls_token  # "<cls>"
         self.sys_start_token = getattr(tokenizer, "sys_start_token", None)
         self.sys_end_token = getattr(tokenizer, "sys_end_token", None)
-<<<<<<< HEAD
-        # self._setup_markup()
-=======
->>>>>>> 13dc454a
         self.max_seq_len = max_seq_len
         self.is_valid = is_valid
         self.random_seed = random_seed
@@ -576,11 +565,7 @@
                     logger.warning(
                         f"even one turn, example_output:'{{'src':[{sub_src}, ……],'tgt':[……{sub_tgt}]}}'"
                     )
-<<<<<<< HEAD
             except Exception:
-=======
-            except Exception as _:
->>>>>>> 13dc454a
                 logger.warning(f"[SKIP] wrong example: {example}")
 
             return None
@@ -601,13 +586,8 @@
         # end_of_response is a special token that indicates the end of the turn.
         # end_token is a special token that indicates the end of the answer.
         labels = [
-<<<<<<< HEAD
             label if label != self.end_of_response_id else self.tokenizer.eos_token_id
             for label in labels
-=======
-            la if la != self.end_of_response_id else self.tokenizer.eos_token_id
-            for la in labels
->>>>>>> 13dc454a
         ]
 
         pos_ids = list(range(len(tokens)))
