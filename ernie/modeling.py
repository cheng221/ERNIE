# Copyright (c) 2025 PaddlePaddle Authors. All Rights Reserved.
#
# Licensed under the Apache License, Version 2.0 (the "License");
# you may not use this file except in compliance with the License.
# You may obtain a copy of the License at
#
#     http://www.apache.org/licenses/LICENSE-2.0
#
# Unless required by applicable law or agreed to in writing, software
# distributed under the License is distributed on an "AS IS" BASIS,
# WITHOUT WARRANTIES OR CONDITIONS OF ANY KIND, either express or implied.
# See the License for the specific language governing permissions and
# limitations under the License.
"""Paddle Ernie model"""
import functools
from typing import Optional, Tuple

import numpy as np
import paddle
import paddle.distributed as dist
import paddle.nn.functional as F
from paddle import incubate, nn, tensor
from paddle.autograd import PyLayer
from paddle.distributed import fleet
from paddle.distributed.fleet.layers.mpu import mp_ops
from paddle.distributed.fleet.meta_parallel import (
    ParallelCrossEntropy,
    get_rng_state_tracker,
)
from paddle.distributed.fleet.utils import recompute
from paddleformers.utils.log import logger

from .distributed import (
    AllGatherVarlenOp,
    ColumnParallelLinear,
    ColumnSequenceParallelLinear,
    GatherOp,
    RowParallelLinear,
    RowSequenceParallelLinear,
    RRColumnSequenceParallelLinear,
    RRRowSequenceParallelLinear,
    mark_as_sequence_parallel_parameter,
    parallel_matmul,
    sequence_parallel_sparse_mask_labels,
)
from .fusion_ops import (
    Linear,
    fused_rope,
    fused_swiglu,
    fusion_flash_attention,
    fused_rms_norm_ext,
)
from .refined_recompute.utils import RefinedRecomputeFunction
from .sequence_parallel_utils import ScatterOp


def calc_lm_head_logits(
    config, hidden_states, weight, bias, tensor_parallel_output=None, training=True
):
    """
    Calculate language model head logits with support for various parallelization strategies.

    This is the core function that computes the final output logits for a language model,
    handling sequence parallelism and tensor parallelism configurations.

    Args:
        config (Ernie4_5_Config): Model configuration.
        hidden_states (Tensor): Hidden states from the transformer layers
        weight (Tensor): Weight matrix for the language model head
        bias (Tensor): Bias vector for the language model head
        tensor_parallel_output (bool, optional): Override for tensor parallel output behavior.
                                               If None, uses config.tensor_parallel_output.
                                               Defaults to None.
        training (bool, optional): Whether in training mode. Defaults to True.

    Returns:
        Tensor: The computed logits for language modeling.
    """
    if config.sequence_parallel:
        if config.use_sparse_head_and_loss_fn:
            pass  # Nothing needs to be done.
        else:
            hidden_states = GatherOp.apply(hidden_states)
<<<<<<< HEAD
            max_sequence_length = config.max_sequence_length
            hidden_states = hidden_states.reshape([-1, max_sequence_length, hidden_states.shape[-1]])
=======
            if config.num_nextn_predict_layers > 0:
                max_sequence_length = (
                    config.max_sequence_length - config.num_nextn_predict_layers
                )
            else:
                max_sequence_length = config.max_sequence_length
            hidden_states = hidden_states.reshape(
                [-1, max_sequence_length, hidden_states.shape[-1]]
            )
>>>>>>> 1f45553b

    if tensor_parallel_output is None:
        tensor_parallel_output = config.tensor_parallel_output
    logits = parallel_matmul(
        hidden_states,
        weight,
        bias=bias,
        transpose_y=config.tie_word_embeddings,
        tensor_parallel_degree=config.tensor_parallel_degree,
        tensor_parallel_output=tensor_parallel_output,
        fuse_linear=config.fuse_linear,
        training=training,
    )

    return logits


def subbatch(f, arg_idx, axis, bs, out_idx, use_recompute=False, same_arg_idx={}):
    """
    Converts a function to one that applies to subbatch of an input dimension.
    This is useful for processing large tensors in smaller chunks to reduce memory usage.

    Args:
        f (Callable): Original function to be converted to subbatch processing.
        arg_idx ([int]): Indices of the inputs to be subbatched.
        axis ([int]): Indices of the dimensions to be subbatched for each input.
        bs (int): Subbatch size (number of elements to process at once).
        out_idx (int): Index of the output dimension that needs stacking.
        use_recompute (bool, optional): Whether to use recomputation for memory savings. Defaults to False.
        same_arg_idx (dict, optional): Mapping of argument indices that share the same tensor.
                                     e.g. {1: 0} means args[1] == args[0], avoiding duplicate slicing.

    Returns:
        Callable: Converted function that processes inputs in subbatches.
    """

    @functools.wraps(f)
    def wrapper(*args, **kwargs):

        assert len(arg_idx) == len(
            axis
        ), "Number of batching args and number of batching dims should match."

        inps = [args[i] for i in arg_idx]
        axis_width = [inp.shape[d] for inp, d in zip(inps, axis)]
        assert len(set(axis_width)) == 1, "Batch sizes should be kept equal."

        inp_axis = {inp: d for inp, d in zip(inps, axis)}

        axis_width = axis_width[0]
        if axis_width < bs:
            return f(*args, **kwargs)

        outs = []
        for slice_at in np.arange(0, axis_width, bs):
            _args = []
            for i, inp in enumerate(args):
                if i in same_arg_idx:
                    assert (
                        i > same_arg_idx[i]
                    ), f"expect i > same_arg_idx[i], but got i: {i} and same_arg_idx[i]: {same_arg_idx[i]}"
                    _args.append(_args[same_arg_idx[i]])
                elif i in arg_idx:
                    inp = inp.slice(
                        [inp_axis[inp]],
                        [slice_at],
                        [min(inp.shape[inp_axis[inp]], slice_at + bs)],
                    )
                    _args.append(inp)
                else:
                    _args.append(inp)
            if use_recompute:
                out = paddle.distributed.fleet.utils.recompute(f, *_args, **kwargs)
            else:
                out = f(*_args, **kwargs)
            outs.append(out)

        return paddle.concat(outs, out_idx)

    return wrapper


class FusedDropoutImpl(nn.Layer):
    """
    Fused dropout implementation with residual connection support.

    This layer combines dropout and residual addition in a single operation for better performance,
    particularly on GPU devices. The dropout is conditionally applied based on the probability.

    Args:
        prob (float): Dropout probability (between 0 and 1)
        mode (str): Dropout mode, either 'upscale_in_train' or 'downscale_in_infer'

    Attributes:
        prob (float): Stores the dropout probability
        mode (str): Stores the dropout mode
        dropout (nn.Dropout): The actual dropout layer instance
    """

    def __init__(self, prob, mode):
        """
        Initialize the fused dropout layer.

        Args:
            prob (float): Dropout probability (0 means no dropout)
            mode (str): Dropout mode ('upscale_in_train' or 'downscale_in_infer')
        """
        super().__init__()
        self.prob = prob
        self.mode = mode
        self.dropout = nn.Dropout(p=prob, mode=mode)

    def forward(self, x, y):
        """
        Forward pass of the fused dropout layer.

        Args:
            x (Tensor): Input tensor to potentially apply dropout on
            y (Tensor): Residual tensor to add to the (possibly dropped out) x

        Returns:
            Tensor: Result of x (with optional dropout) + y
        """
        if self.prob > 0:
            x = self.dropout(x)
        output = x + y

        return output


class RMSNorm(nn.Layer):
    """
    Root Mean Square Layer Normalization (RMSNorm) implementation.

    RMSNorm is a simplified version of LayerNorm that focuses on the root mean square of inputs,
    omitting the mean-centering operation. This provides computational efficiency while maintaining
    good performance.

    """

    def __init__(self, config):
        """
        Initialize RMSNorm layer.

        Args:
            config (Ernie4_5_Config): Model configuration.
        """
        super().__init__()
        self.hidden_size = config.hidden_size
        self.weight = paddle.create_parameter(
            shape=[self.hidden_size],
            dtype=paddle.get_default_dtype(),
            default_initializer=nn.initializer.Constant(1.0),
        )
        self.variance_epsilon = config.rms_norm_eps
        self.config = config

        if config.sequence_parallel:
            mark_as_sequence_parallel_parameter(self.weight)

    def forward(self, hidden_states):
        """
        Apply RMS normalization to input hidden states.

        Args:
            hidden_states (Tensor): Input tensor of shape [batch_size, seq_len, hidden_size]

        Returns:
            Tensor: Normalized output tensor of same shape as input

        Note:
            - Uses fused kernel if config.fuse_rms_norm is True for better performance
            - Otherwise computes RMSNorm manually:
                1. Compute variance of features
                2. Apply reciprocal square root normalization
                3. Scale by learned weight parameter
            - Maintains original dtype for numerical stability during computation
        """
        if self.config.fuse_rms_norm:
            return fused_rms_norm_ext(
                hidden_states, self.weight, self.variance_epsilon
            )[0].astype(self.weight.dtype)
        with paddle.amp.auto_cast(False):
            variance = hidden_states.astype("float32").pow(2).mean(-1, keepdim=True)
            hidden_states = (
                paddle.rsqrt(variance + self.variance_epsilon) * hidden_states
            )
        return hidden_states.astype(self.weight.dtype) * self.weight


class LayerNorm(nn.LayerNorm):
    """
    Layer Normalization (LayerNorm) implementation with optional optimizations.

    This extends PaddlePaddle's built-in LayerNorm with:
    1. Sequence parallelism support
    2. Fast fused kernel implementation option
    3. Configurable epsilon value

    """

    def __init__(self, config):
        """
        Initialize LayerNorm with configuration.

        Args:
            config (Ernie4_5_Config): Model configuration contains normalization parameters and flags.
        """
        super().__init__(config.hidden_size, epsilon=config.rms_norm_eps)
        self.config = config
        if config.sequence_parallel:
            mark_as_sequence_parallel_parameter(self.weight)
            mark_as_sequence_parallel_parameter(self.bias)


class RopeEmbedding(nn.Layer):
    """
    Rotary Position Embedding (RoPE) implementation for transformer models.

    RoPE encodes absolute positional information with rotation matrices and
    naturally incorporates relative position information in self-attention.

    Args:
        head_dim (int): Dimension size of each attention head
        compression_ratio (float, optional): Sequence length compression ratio. Defaults to 1.0.
        base (int, optional): Base value for frequency calculation. Defaults to 10000.

    Attributes:
        head_dim (int): Dimension size of each attention head
        compression_ratio (float): Sequence length compression factor
        base (int): Base value for frequency calculation
    """

    def __init__(self, head_dim, compression_ratio=1.0, base=10000, freq_allocation=0):
        """
        Initialize RoPE embedding layer.

        Args:
            head_dim: Dimension of each attention head
            compression_ratio: Scaling factor for position indices
            base: Base value for frequency calculation
        """
        super().__init__()
        self.head_dim = head_dim
        self.compression_ratio = compression_ratio
        self.base = base

        # num of freq allocated to time
        self.freq_allocation = freq_allocation

    def forward(self, seq_length, position_ids=None):
        """
        Compute rotary position embeddings for given sequence length.

        Args:
            seq_length (int): Maximum sequence length
            position_ids (Tensor, optional): Custom position indices. Defaults to None.

        Returns:
            Tensor: Rotary position embeddings of shape [1, 1, seq_length, head_dim]
        """
        indices = paddle.arange(0, self.head_dim, 2, dtype="float32")
        indices = 1 / self.base ** (indices / self.head_dim)
        if position_ids is None:
            position_ids = paddle.arange(0, seq_length, 1, dtype="float32").unsqueeze(1)
            position_ids = position_ids / self.compression_ratio
            sinusoid_inp = position_ids * indices.unsqueeze(0)
        else:
            position_ids = position_ids / self.compression_ratio
            seq_length = position_ids.shape[-1]
            sinusoid_inp = position_ids.unsqueeze(-1).astype(
                "float32"
            ) * indices.unsqueeze(
                0
            )  # [b, s, 1] * [1, d/2] -> [b, s, d/2]
        pos_emb = paddle.concat(
            [paddle.sin(sinusoid_inp), paddle.cos(sinusoid_inp)], axis=-1
        )
        pos_emb = paddle.reshape(pos_emb, (-1, 1, seq_length, self.head_dim))
        pos_emb.stop_gradient = True
        return pos_emb

    def apply_rotary(self, rp, q, k):
        """
        Apply rotary position embeddings to queries and keys.

        Args:
            rp (Tensor): Rotary position embeddings
            q (Tensor): Query tensor [batch, heads, seq_len, dim]
            k (Tensor): Key tensor [batch, heads, seq_len, dim]

        Returns:
            Tuple[Tensor, Tensor]: Rotated queries and keys
        """
        # sin [sequence_length, embed_size_per_head//2]
        # cos [sequence_length, embed_size_per_head//2]
        sin, cos = paddle.chunk(rp, 2, axis=-1)
        # sin [θ0,θ1,θ2......θd/2-1] -> sin_pos [θ0,θ0,θ1,θ1,θ2,θ2......θd/2-1,θd/2-1]
        sin_pos = paddle.reshape(paddle.stack([sin, sin], axis=-1), rp.shape)
        # cos [θ0,θ1,θ2......θd/2-1] -> cos_pos [θ0,θ0,θ1,θ1,θ2,θ2......θd/2-1,θd/2-1]
        cos_pos = paddle.reshape(paddle.stack([cos, cos], axis=-1), rp.shape)
        # rotate_half_query_layer [-q1,q0,-q3,q2......,-qd-1,qd-2]
        rotate_half_q = paddle.reshape(
            paddle.stack([-q[:, :, :, 1::2], q[:, :, :, 0::2]], axis=-1),
            paddle.shape(q),
        )
        query = paddle.add(
            paddle.multiply(q.astype("float32"), cos_pos),
            paddle.multiply(rotate_half_q.astype("float32"), sin_pos),
        )
        # rotate_half_key_layer [-k1,k0,-k3,k2......,-kd-1,kd-2]
        rotate_half_k = paddle.reshape(
            paddle.stack([-k[:, :, :, 1::2], k[:, :, :, 0::2]], axis=-1),
            paddle.shape(k),
        )
        key = paddle.add(
            paddle.multiply(k.astype("float32"), cos_pos),
            paddle.multiply(rotate_half_k.astype("float32"), sin_pos),
        )
        return query, key

    def apply_rotary_3d(self, rp, q, k, position_ids):
        """
        rope 3d rotary

        args:
            rp: [1, max_seqlen, 1, head_dim]
            q: [bsz, seqlen, head, head_dim]
            k: [bsz, seqlen, head, head_dim]
            position_ids: [bsz, seqlen, 3]
        """
        sin, cos = paddle.chunk(rp, 2, axis=-1)
        assert position_ids.shape[:1] == q.shape[:1]
        batch_indices = paddle.arange(end=position_ids.shape[0])
        batch_indices = batch_indices[..., None]
        sin = sin.tile([position_ids.shape[0], 1, 1, 1])
        cos = cos.tile([position_ids.shape[0], 1, 1, 1])

        assert self.freq_allocation != 0
        sin_t = sin[batch_indices, position_ids[..., 0], :, -self.freq_allocation :]
        sin_h = sin[
            batch_indices,
            position_ids[..., 1],
            :,
            : self.head_dim // 2 - self.freq_allocation : 2,
        ]
        sin_w = sin[
            batch_indices,
            position_ids[..., 2],
            :,
            1 : self.head_dim // 2 - self.freq_allocation : 2,
        ]
        sin_hw = paddle.stack([sin_h, sin_w], axis=-1).reshape(
            sin_h.shape[:-1] + [sin_h.shape[-1] * 2]
        )
        sin_thw = paddle.concat([sin_hw, sin_t], axis=-1)

        cos_t = cos[batch_indices, position_ids[..., 0], :, -self.freq_allocation :]
        cos_h = cos[
            batch_indices,
            position_ids[..., 1],
            :,
            : self.head_dim // 2 - self.freq_allocation : 2,
        ]
        cos_w = cos[
            batch_indices,
            position_ids[..., 2],
            :,
            1 : self.head_dim // 2 - self.freq_allocation : 2,
        ]
        cos_hw = paddle.stack([cos_h, cos_w], axis=-1).reshape(
            cos_h.shape[:-1] + [cos_h.shape[-1] * 2]
        )
        cos_thw = paddle.concat([cos_hw, cos_t], axis=-1)

        # sin [θ0,θ1,θ2......θd/2-1] -> sin_pos [θ0,θ0,θ1,θ1,θ2,θ2......θd/2-1,θd/2-1]
        sin_pos = paddle.reshape(
            paddle.stack([sin_thw, sin_thw], axis=-1),
            sin_thw.shape[:3] + [sin_thw.shape[-1] * 2],
        )
        # cos [θ0,θ1,θ2......θd/2-1] -> cos_pos [θ0,θ0,θ1,θ1,θ2,θ2......θd/2-1,θd/2-1]
        cos_pos = paddle.reshape(
            paddle.stack([cos_thw, cos_thw], axis=-1),
            cos_thw.shape[:3] + [cos_thw.shape[-1] * 2],
        )

        # rotate_half_query_layer [-q1,q0,-q3,q2......,-qd-1,qd-2]
        rotate_half_q = paddle.reshape(
            paddle.stack([-q[:, :, :, 1::2], q[:, :, :, 0::2]], axis=-1),
            paddle.shape(q),
        )
        query = paddle.add(
            paddle.multiply(q.astype("float32"), cos_pos),
            paddle.multiply(rotate_half_q.astype("float32"), sin_pos),
        )
        # rotate_half_key_layer [-k1,k0,-k3,k2......,-kd-1,kd-2]
        rotate_half_k = paddle.reshape(
            paddle.stack([-k[:, :, :, 1::2], k[:, :, :, 0::2]], axis=-1),
            paddle.shape(k),
        )
        key = paddle.add(
            paddle.multiply(k.astype("float32"), cos_pos),
            paddle.multiply(rotate_half_k.astype("float32"), sin_pos),
        )
        return query, key

    def forward_single(self, position_ids):
        batch_size, seq_length = position_ids.shape[:2]
        rope_emb = paddle.zeros(
            (2, batch_size, seq_length, 1, self.head_dim), dtype="float32"
        )
        inv_freq = self.base ** (
            -paddle.arange(0, self.head_dim, 2, dtype="float32") / self.head_dim
        )
        position_ids = position_ids.cast("float32")
        position_ids = position_ids / self.compression_ratio
        # shape: [B, S, D/2]
        freqs = paddle.einsum("ij,k->ijk", position_ids.cast("float32"), inv_freq)
        # shape: [B, S, D]
        emb = paddle.stack([freqs, freqs], axis=-1).reshape(
            (batch_size, seq_length, self.head_dim)
        )
        # shape: [B, S, 1, D]
        emb = paddle.unsqueeze(emb, 2)

        rope_emb[0] = paddle.cos(emb)
        rope_emb[1] = paddle.sin(emb)
        return rope_emb

    @staticmethod
    def apply_rotary_single(x, rope_emb):
        rotate_half_x = paddle.reshape(
            paddle.stack([-x[:, :, :, 1::2], x[:, :, :, 0::2]], axis=-1),
            paddle.shape(x),
        )
        return x * rope_emb[0] + rotate_half_x * rope_emb[1]


class Ernie4_5_MLP(nn.Layer):
    """
    Ernie4_5_MLP - Gated Multi-Layer Perceptron module used in Ernie model.
    """

    def __init__(self, config, layer_idx=0):
        """
        Initialize the MLP module with configuration options.

        Args:
            config (Ernie4_5_Config): Model configurations.
            layer_idx (int): Index of current layer (default: 0)
        """
        super().__init__()
        self.config = config
        self.hidden_size = config.hidden_size
        self.intermediate_size = config.intermediate_size

        if config.tensor_parallel_degree > 1:
            ColumnLN = (
                ColumnSequenceParallelLinear
                if config.sequence_parallel
                else ColumnParallelLinear
            )
            RowLN = (
                RowSequenceParallelLinear
                if config.sequence_parallel
                else RowParallelLinear
            )

            column_ln_configs = {}
            if (
                config.recompute
                and config.sequence_parallel
                and config.skip_recompute_ops[layer_idx].get("mlp_column_ln", False)
            ):
                ColumnLN = RRColumnSequenceParallelLinear
                column_ln_configs = {"use_rr": True}
            self.up_gate_proj = ColumnLN(
                self.hidden_size,
                self.intermediate_size * 2,
                gather_output=False,
                has_bias=config.use_bias,
                fuse_matmul_bias=config.fuse_linear,
                **column_ln_configs,
            )
        else:
            LinearFN = paddle.incubate.nn.FusedLinear if config.fuse_linear else Linear
            self.up_gate_proj = LinearFN(
                self.hidden_size, self.intermediate_size * 2, bias_attr=config.use_bias
            )

        if config.tensor_parallel_degree > 1:
            row_ln_configs = {}
            if (
                config.recompute
                and config.sequence_parallel
                and config.skip_recompute_ops[layer_idx].get("mlp_row_ln", False)
            ):
                RowLN = RRRowSequenceParallelLinear
                row_ln_configs = {"use_rr": True}
            self.down_proj = RowLN(
                self.intermediate_size,
                self.hidden_size,
                input_is_parallel=True,
                has_bias=config.use_bias,
                fuse_matmul_bias=config.fuse_linear,
                **row_ln_configs,
            )
        else:
            LinearFN = paddle.incubate.nn.FusedLinear if config.fuse_linear else Linear
            self.down_proj = LinearFN(
                self.intermediate_size, self.hidden_size, bias_attr=config.use_bias
            )

        self.fuse_swiglu = config.fuse_swiglu
        if self.fuse_swiglu:
            assert fused_swiglu is not None, "fused_swiglu operator is not found."

    def forward(self, x):
        """
        Forward pass through the MLP module.

        Args:
            x (Tensor): Input tensor of shape [batch_size, seq_len, hidden_size]

        Returns:
            Tensor: Output tensor of shape [batch_size, seq_len, hidden_size]

        Note:
            Implements SwiGLU activation: swish(Wx) * (Vx) where W and V are
            the first and second halves of up_gate_proj output respectively.
        """
        if self.fuse_swiglu:
            x = self.up_gate_proj(x)
            x = fused_swiglu(x)
        else:
            gate, x = self.up_gate_proj(x).chunk(2, axis=-1)
            x = F.silu(gate) * x
        return self.down_proj(x)


class Ernie4_5_Attention(nn.Layer):
    """Multi-headed attention from 'Attention Is All You Need' paper"""

    def __init__(self, config, layer_idx=0):
        """Initialize the attention layer.

        Args:
            config (Ernie4_5_Config): Model configuration.
            layer_idx (int, optional): Index in transformer stack. Defaults to 0.
        """
        super().__init__()
        self.layer_idx = layer_idx
        self.hidden_size = config.hidden_size
        self.num_heads = config.num_attention_heads
        self.num_key_value_heads = config.num_key_value_heads
        if getattr(config, "head_dim", None) is None:
            self.head_dim = self.hidden_size // self.num_heads
        else:
            self.head_dim = config.head_dim
        self.is_gqa = (
            config.num_key_value_heads is not None
            and config.num_key_value_heads != self.num_heads
        )
        if config.fuse_rope:
            assert fused_rope is not None, "fused_rope is not supported"
        self.fuse_rope = config.fuse_rope

        self.rope_3d = config.get("rope_3d", False)
        self.freq_allocation = config.get("freq_allocation", 0)
        if self.rope_3d:
            assert (
                not self.fuse_rope
            ), "does not support fuse rope when rope_3d is on for now."
            assert (
                self.freq_allocation is not None
            ), "freq_allocation must be provided if rope_3d is on."

        if config.tensor_parallel_degree > 1:
            assert (
                self.num_heads % config.tensor_parallel_degree == 0
            ), f"num_heads: {self.num_heads}, tensor_parallel_degree: {config.tensor_parallel_degree}"
            self.num_heads = self.num_heads // config.tensor_parallel_degree
            if self.is_gqa:
                assert (
                    self.num_key_value_heads % config.tensor_parallel_degree == 0
                ), f"num_heads: {self.num_key_value_heads}, tensor_parallel_degree: {config.tensor_parallel_degree}"
                self.num_key_value_heads = (
                    self.num_key_value_heads // config.tensor_parallel_degree
                )
        if self.is_gqa:
            logger.info(
                f"use GQA - num_heads: {self.num_heads}- num_key_value_heads: {self.num_key_value_heads}"
            )
            assert (
                self.num_heads % self.num_key_value_heads == 0
            ), f"num_heads: {self.num_heads}, num_key_value_heads: {self.num_key_value_heads}"
            if getattr(config, "head_dim", None) is None:
                kv_hidden_size = (
                    self.hidden_size // self.num_heads * self.num_key_value_heads
                )
            else:
                kv_hidden_size = self.head_dim * config.num_key_value_heads
                q_hidden_size = self.head_dim * config.num_attention_heads
        else:
            q_hidden_size = kv_hidden_size = self.head_dim * config.num_attention_heads

        if config.tensor_parallel_degree > 1:
            column_ln_configs = {}
            ColumnLN = (
                ColumnSequenceParallelLinear
                if config.sequence_parallel
                else ColumnParallelLinear
            )
            RowLN = (
                RowSequenceParallelLinear
                if config.sequence_parallel
                else RowParallelLinear
            )
            if (
                config.recompute
                and config.sequence_parallel
                and config.skip_recompute_ops[layer_idx].get(
                    "attention_column_ln", False
                )
            ):
                ColumnLN = RRColumnSequenceParallelLinear
                column_ln_configs = {"use_rr": True}

            if getattr(config, "head_dim", None) is None:
                qkv_hidden_size = (
                    self.hidden_size * 3
                    if not self.is_gqa
                    else self.hidden_size + kv_hidden_size * 2
                )
            else:
                qkv_hidden_size = q_hidden_size + kv_hidden_size * 2
            self.qkv_proj = ColumnLN(
                self.hidden_size,
                qkv_hidden_size,
                has_bias=config.use_bias,
                gather_output=False,
                fuse_matmul_bias=config.fuse_linear,
                **column_ln_configs,
            )
        else:
            LinearFN = paddle.incubate.nn.FusedLinear if config.fuse_linear else Linear
            if getattr(config, "head_dim", None) is None:
                qkv_hidden_size = (
                    self.hidden_size * 3
                    if not self.is_gqa
                    else self.hidden_size + kv_hidden_size * 2
                )
            else:
                qkv_hidden_size = q_hidden_size + kv_hidden_size * 2
            self.qkv_proj = LinearFN(
                self.hidden_size,
                qkv_hidden_size,
                bias_attr=config.use_bias,
            )

        if config.tensor_parallel_degree > 1:
            row_ln_configs = {}
            if (
                config.recompute
                and config.sequence_parallel
                and config.skip_recompute_ops[layer_idx].get("attention_row_ln", False)
            ):
                RowLN = RRRowSequenceParallelLinear
                row_ln_configs = {"use_rr": True}

            self.o_proj = RowLN(
                (
                    self.hidden_size
                    if getattr(config, "head_dim", None) is None
                    else q_hidden_size
                ),
                self.hidden_size,
                has_bias=config.use_bias,
                input_is_parallel=True,
                fuse_matmul_bias=config.fuse_linear,
                **row_ln_configs,
            )
        else:
            LinearFN = paddle.incubate.nn.FusedLinear if config.fuse_linear else Linear
            self.o_proj = LinearFN(
                (
                    self.hidden_size
                    if getattr(config, "head_dim", None) is None
                    else q_hidden_size
                ),
                self.hidden_size,
                bias_attr=config.use_bias,
            )
        self.rotary_emb = RopeEmbedding(
            self.head_dim,
            compression_ratio=config.compression_ratio,
            base=config.rope_theta,
            freq_allocation=self.freq_allocation,  # 0 in LLM, 20 in MLLM
        )
        self.config = config

        self._rr_flash_attn = None
        if config.recompute and config.skip_recompute_ops[layer_idx].get(
            "flash_attn", False
        ):
            self._rr_flash_attn = RefinedRecomputeFunction()

        self.set_attn_func()

    def set_attn_func(self):
        """Configure attention function based on settings.

        Selects between flash/core attention.
        """
        config = self.config
        if config.use_flash_attention:
            self.attn_func = self._flash_attention_wrapper
        else:
            self.attn_func = self.core_attn

        if config.cachekv_quant:
            from paddleslim.common.wrapper_function import FuncWrapper

            self.attn_func = FuncWrapper(self.attn_func)

    def forward(
        self,
        hidden_states,
        past_key_value: Optional[Tuple[paddle.Tensor]] = None,
        attention_mask: Optional[paddle.Tensor] = None,
        attn_mask_start_row_indices: Optional[paddle.Tensor] = None,
        position_ids: Optional[Tuple[paddle.Tensor]] = None,
        output_attentions: bool = False,
        use_cache: bool = False,
        token_type_ids: Optional[Tuple[paddle.Tensor]] = None,  # MLLM
    ) -> Tuple[paddle.Tensor, Optional[paddle.Tensor], Optional[Tuple[paddle.Tensor]]]:
        """Compute attention outputs.

        Args:
            hidden_states (paddle.Tensor): Input tensor [bsz, seq_len, hidden_size]
            past_key_value (Optional[Tuple[paddle.Tensor, paddle.Tensor]]): Cached key/value states
            attention_mask (Optional[paddle.Tensor]): Attention mask tensor
            attn_mask_start_row_indices (Optional[paddle.Tensor]): Variable length attention indices
            position_ids (Optional[paddle.Tensor]): Position indices for RoPE
            output_attentions (bool): Return attention weights if True
            use_cache (bool): Cache key/value states if True

        Returns:
            Tuple containing:
                - attention_output: [bsz, seq_len, hidden_size]
                - attention_weights: Optional attention probabilities
                - updated_key_value_cache: Optional updated cache
        """
        if token_type_ids is not None:
            token_type_ids = token_type_ids[:, :-1]
        if self.config.sequence_parallel:
            if token_type_ids is not None:
                token_type_ids = token_type_ids.reshape([-1])
                token_type_ids = ScatterOp.apply(token_type_ids)
                token_type_ids.stop_gradient = True
            max_sequence_length = self.config.max_sequence_length
<<<<<<< HEAD
            bsz = hidden_states.shape[0] * self.config.tensor_parallel_degree // max_sequence_length
=======
            if self.config.num_nextn_predict_layers > 0:
                max_sequence_length = (
                    self.config.max_sequence_length
                    - self.config.num_nextn_predict_layers
                )
                if attn_mask_start_row_indices is not None:
                    attn_mask_start_row_indices = attn_mask_start_row_indices[
                        :, :, :max_sequence_length
                    ]
            bsz = (
                hidden_states.shape[0]
                * self.config.tensor_parallel_degree
                // max_sequence_length
            )
>>>>>>> 1f45553b
            q_len = max_sequence_length
        else:
            bsz, q_len, _ = hidden_states.shape
        query_states = key_states = value_states = mix_layer = None
        mix_layer = self.qkv_proj(hidden_states)
        if self.is_gqa:
            query_states, key_states, value_states = paddle.split(
                mix_layer.reshape([bsz, q_len, -1, self.head_dim]),
                [self.num_heads, self.num_key_value_heads, self.num_key_value_heads],
                axis=2,
            )
            mix_layer = None
        else:
            mix_layer = mix_layer.reshape(
                [bsz, q_len, self.num_heads, 3 * self.head_dim]
            )

        if mix_layer is not None:
            has_gradient = not mix_layer.stop_gradient
        else:
            has_gradient = not (
                query_states.stop_gradient
                and key_states.stop_gradient
                and value_states.stop_gradient
            )
        if (
            self.config.recompute
            and self.config.recompute_granularity == "core_attn"
            and has_gradient
        ):
            assert past_key_value is None, "do not use kv cache in recompute"
            assert not use_cache
            attn_output, attn_weights, past_key_value = recompute(
                self.rope_attn,
                mix_layer,
                query_states,
                key_states,
                value_states,
                attention_mask,
                position_ids,
                output_attentions,
                past_key_value,
                use_cache,
                attn_mask_start_row_indices,
                use_reentrant=self.config.recompute_use_reentrant,
            )
        else:
            attn_output, attn_weights, past_key_value = self.rope_attn(
                mix_layer=mix_layer,
                query_states=query_states,
                key_states=key_states,
                value_states=value_states,
                attention_mask=attention_mask,
                position_ids=position_ids,
                output_attentions=output_attentions,
                past_key_value=past_key_value,
                use_cache=use_cache,
                attn_mask_start_row_indices=attn_mask_start_row_indices,
            )
        if self.config.sequence_parallel:
            attn_output = attn_output.reshape([-1, attn_output.shape[-1]])
        attn_output = self.o_proj(attn_output)

        if not output_attentions:
            attn_weights = None
        return attn_output, attn_weights, past_key_value

    def _flash_attention_wrapper(
        self,
        q,
        k,
        v,
        attention_mask=None,
        attn_mask_start_row_indices=None,
        seq_length=None,
    ):
        """Optimized flash attention implementation.

        Args:
            q (paddle.Tensor): Query tensor
            k (paddle.Tensor): Key tensor
            v (paddle.Tensor): Value tensor
            attention_mask (Optional[paddle.Tensor]): Attention mask
            attn_mask_start_row_indices (Optional[paddle.Tensor]): Variable length indices
            seq_length (Optional[int]): Sequence length

        Returns:
            paddle.Tensor: Attention output tensor
        """
        return fusion_flash_attention(
            q,
            k,
            v,
            self.training,
            self.config.attention_probs_dropout_prob,
            self.config.use_sparse_flash_attn,
            attention_mask,
            attn_mask_start_row_indices,
            seq_length,
            self.config.use_var_len_flash_attn,
            self._rr_flash_attn if self.training else None,
        )

    def core_attn(
        self,
        q,
        k,
        v,
        attention_mask=None,
        attn_mask_start_row_indices=None,
        seq_length=None,
    ):
        """Standard self-attention implementation.

        Args:
            q (paddle.Tensor): Query tensor
            k (paddle.Tensor): Key tensor
            v (paddle.Tensor): Value tensor
            attention_mask (Optional[paddle.Tensor]): Attention mask
            attn_mask_start_row_indices (Optional[paddle.Tensor]): Variable length indices
            seq_length (Optional[int]): Sequence length

        Returns:
            Tuple[paddle.Tensor, paddle.Tensor]: Attention output and weights
        """
        perm = [
            0,
            2,
            1,
            3,
        ]  # [1, 2, 0, 3] if self.sequence_parallel else [0, 2, 1, 3]
        origin_dtype = q.dtype

        q = tensor.transpose(x=q, perm=perm)
        k = tensor.transpose(x=k, perm=perm)
        v = tensor.transpose(x=v, perm=perm)

        replicate = self.config.num_attention_heads // self.config.num_key_value_heads
        k = paddle.repeat_interleave(k, replicate, axis=1)
        v = paddle.repeat_interleave(v, replicate, axis=1)

        scale_qk_coeff = self.config.scale_qk_coeff * self.head_dim**0.5
        attention_mask = paddle.where(
            attention_mask,
            paddle.to_tensor(0.0, dtype=q.dtype),
            paddle.finfo(q.dtype).min,
        )
        product = paddle.matmul(x=q.scale(1.0 / scale_qk_coeff), y=k, transpose_y=True)

        product = product.cast(paddle.float32)
        if self.config.scale_qk_coeff != 1.0:
            product = product.scale(self.config.scale_qk_coeff)

        if attention_mask is not None:
            attention_mask = attention_mask.cast(paddle.float32)
            if self.config.fuse_softmax_mask:
                weights = incubate.softmax_mask_fuse(product, attention_mask)
            else:
                product = product + attention_mask
                weights = F.softmax(product)
        else:
            weights = incubate.softmax_mask_fuse_upper_triangle(product)

        weights = weights.cast(origin_dtype)

        if self.config.attention_probs_dropout_prob:
            with get_rng_state_tracker().rng_state("local_seed"):
                weights = F.dropout(
                    weights,
                    self.config.attention_probs_dropout_prob,
                    training=self.training,
                    mode="upscale_in_train",
                )

        out = paddle.matmul(weights, v)

        # combine heads
        out = tensor.transpose(out, perm=[0, 2, 1, 3])
        # If sequence_parallel is true, out shape is [s, b, h] after reshape
        # else out shape is [b, s, h]
        out = tensor.reshape(x=out, shape=[0, 0, -1])

        return out, weights

    def rope_attn(
        self,
        mix_layer,
        query_states,
        key_states,
        value_states,
        attention_mask,
        position_ids,
        output_attentions=False,
        past_key_value=None,
        use_cache=False,
        attn_mask_start_row_indices=None,
    ):
        """Attention computation with rotary embeddings.

        Args:
            mix_layer (Optional[paddle.Tensor]): Combined QKV projection
            query_states (paddle.Tensor): Query states
            key_states (paddle.Tensor): Key states
            value_states (paddle.Tensor): Value states
            attention_mask (Optional[paddle.Tensor]): Attention mask
            position_ids (Optional[paddle.Tensor]): Position indices
            output_attentions (bool): Return attention weights
            past_key_value (Optional[Tuple[paddle.Tensor, paddle.Tensor]]): Cached states
            use_cache (bool): Cache new states
            attn_mask_start_row_indices (Optional[paddle.Tensor]): Variable length indices

        Returns:
            Tuple containing:
                - attention_output: Result tensor
                - attention_weights: Optional weights
                - updated_key_value_cache: Optional cache
        """

        if mix_layer is not None:
            query_states, key_states, value_states = paddle.split(mix_layer, 3, axis=-1)
        query_states_dtype = query_states.dtype

        # don't get confused, kv_seq_len is just used to retrieve correct cos_sin
        if self.rope_3d:
            assert position_ids is not None, "rope3d requires pos-id"
        kv_seq_len = (
            key_states.shape[-3] if not self.rope_3d else position_ids.max() + 1
        )
        offset = 0
        if past_key_value is not None:
            if not self.rope_3d:
                # LLM
                offset = past_key_value[0].shape[-3]
                kv_seq_len += offset
            else:
                # MLLM
                offset = position_ids.max()
                kv_seq_len = position_ids.max() + 1
                position_ids = position_ids[:, -1:, :]

        # TODO(daisiming): rope这块需重新考虑
        if offset > 0 or position_ids is not None or not self.fuse_rope:
            if not self.rope_3d:
                # LLM
                cos_sin = self.rotary_emb(kv_seq_len, position_ids).transpose(
                    [0, 2, 1, 3]
                )  # [b,h,s,d]->[b,s,h,d]
                if offset > 0 and position_ids is None:
                    # position_ids has been sliced in prepare_inputs_for_generation
                    cos_sin = cos_sin[:, offset:]
                query_states, key_states = self.rotary_emb.apply_rotary(
                    cos_sin, query_states, key_states
                )
            else:
                # MLLM
                cos_sin = self.rotary_emb(kv_seq_len).transpose(
                    [0, 2, 1, 3]
                )  # [b,h,s,d]->[b,s,h,d]
                if offset > 0 and position_ids is None:
                    cos_sin = cos_sin[:, offset:]
                query_states, key_states = self.rotary_emb.apply_rotary_3d(
                    cos_sin, query_states, key_states, position_ids
                )
        else:
            _, _, num_heads, _ = query_states.shape
            _, kv_seq_len, num_key_value_heads, _ = key_states.shape
            if num_heads != num_key_value_heads:
                query_states, _, _ = fused_rope(
                    query_states, None, None, rotary_emb_base=self.config.rope_theta
                )
                key_states, _, _ = fused_rope(
                    key_states, None, None, rotary_emb_base=self.config.rope_theta
                )
            else:
                query_states, key_states, _ = fused_rope(
                    query_states,
                    key_states,
                    None,
                    rotary_emb_base=self.config.rope_theta,
                )

        query_states = query_states.astype(query_states_dtype)
        key_states = key_states.astype(query_states_dtype)
        if past_key_value is not None:
            # reuse k, v, self_attention
            key_states = paddle.concat([past_key_value[0], key_states], axis=1)
            value_states = paddle.concat([past_key_value[1], value_states], axis=1)

        # NOTE(for generation): use list instead of tuple to store the cache
        # tensors, so that we can clear the cache tensors for memory efficiency.
        past_key_value = [key_states, value_states] if use_cache else None
        seq_length = query_states.shape[1]
        attn_output, attn_weights = self.attn_func(
            query_states,
            key_states,
            value_states,
            attention_mask,
            attn_mask_start_row_indices,
            seq_length,
        )
        return attn_output, attn_weights, past_key_value


class FusedHeadParallelCrossEntropy(PyLayer):
    """Fused parallel cross-entropy loss computation for large sequence lengths.

    Combines head projection and loss computation with optimized memory usage for long sequences,
    supporting tensor parallel training.
    """

    @staticmethod
    def forward(
        ctx,
        hidden_states,
        weight,
        bias,
        labels,
        tensor_parallel_degree,
        mp_group=None,
        ignore_index=-100,
        seq_chunk_size=8192,
        transpose_y=False,
        fuse_linear=False,
        training=True,
    ):
        """Forward pass for parallel cross-entropy computation.

        Args:
            ctx: Context object for saving tensors between forward/backward
            hidden_states (paddle.Tensor): Input tensor of shape [batch_size*seq_len, hidden_size]
            weight (paddle.Tensor): Weight matrix for projection
            bias (Optional[paddle.Tensor]): Optional bias vector
            labels (paddle.Tensor): Target labels tensor of shape [batch_size*seq_len]
            tensor_parallel_degree (int): Degree of tensor parallelism
            mp_group (Optional[dist.Group]): Model parallel group. Defaults to None (auto-detect)
            ignore_index (int): Index to ignore in loss computation. Defaults to -100
            seq_chunk_size (int): Chunk size for processing long sequences. Defaults to 8192
            transpose_y (bool): Whether to transpose weight matrix. Defaults to False
            fuse_linear (bool): Whether to use fused linear ops. Defaults to False
            training (bool): Whether in training mode. Defaults to True

        Returns:
            Tuple[paddle.Tensor, paddle.Tensor]:
                - loss: Computed loss tensor
                - gathered_labels: Concatenated labels from all parallel groups
        """

        ctx.tensor_parallel_degree = tensor_parallel_degree
        ctx.ignore_index = ignore_index
        ctx.seq_chunk_size = seq_chunk_size
        ctx.transpose_y = transpose_y
        ctx.fuse_linear = fuse_linear
        ctx.training = training

        ctx.hidden_states_shape = hidden_states.shape

        ctx.mp_group = (
            fleet.get_hybrid_communicate_group().get_model_parallel_group()
            if mp_group is None
            else mp_group
        )
        ctx.rank = ctx.mp_group.rank
        ctx.world_size = ctx.mp_group.nranks

        loss_all = []
        labels_all = []
        with paddle.no_grad():
            labels = labels.reshape_([-1])
            hidden_states = hidden_states.reshape_([-1, hidden_states.shape[-1]])

            num_tokens_per_rank = []
            dist.stream.all_gather(
                num_tokens_per_rank,
                paddle.to_tensor(hidden_states.shape[0], dtype=paddle.int32),
                group=ctx.mp_group,
            )
            ctx.num_tokens_per_rank = num_tokens_per_rank

            for idx in range(ctx.world_size):
                if idx == ctx.rank:
                    hidden_states_recv = hidden_states
                    labels_recv = labels
                else:
                    hidden_states_recv = paddle.empty(
                        [ctx.num_tokens_per_rank[idx], hidden_states.shape[-1]],
                        dtype=hidden_states.dtype,
                    )
                    labels_recv = paddle.empty(
                        [ctx.num_tokens_per_rank[idx]], dtype=labels.dtype
                    )

                dist.stream.broadcast(
                    hidden_states_recv, src=ctx.mp_group.ranks[idx], group=ctx.mp_group
                )
                dist.stream.broadcast(
                    labels_recv, src=ctx.mp_group.ranks[idx], group=ctx.mp_group
                )

                seq_len = hidden_states_recv.shape[0]
                num_chunk = (seq_len + ctx.seq_chunk_size - 1) // ctx.seq_chunk_size

                loss_chunk = []
                for chunk_idx in range(num_chunk):
                    start = chunk_idx * ctx.seq_chunk_size
                    end = min(start + ctx.seq_chunk_size, seq_len)
                    hidden_states_chunk = hidden_states_recv._slice(start, end)
                    labels_chunk = labels_recv._slice(start, end)

                    logits = parallel_matmul(
                        hidden_states_chunk,
                        weight,
                        bias=bias,
                        transpose_y=ctx.transpose_y,
                        tensor_parallel_degree=ctx.tensor_parallel_degree,
                        tensor_parallel_output=True,
                        fuse_linear=ctx.fuse_linear,
                        training=ctx.training,
                    )

                    with paddle.amp.auto_cast(False):
                        loss = mp_ops._c_softmax_with_cross_entropy(
                            logits.cast("float32"),
                            labels_chunk.unsqueeze(-1),
                            group=ctx.mp_group,
                            ignore_index=ctx.ignore_index,
                        )
                        loss_chunk.append(loss)
                loss_all.append(paddle.concat(loss_chunk, axis=0))
                labels_all.append(labels_recv)

            ctx.loss_concat_sections = [loss.shape[0] for loss in loss_all]
            loss_all = paddle.concat(loss_all, axis=0)
            labels_all = paddle.concat(labels_all, axis=0)

            tensor_inputs = [hidden_states, weight, bias, labels]
            ctx.save_for_backward(*tensor_inputs)

        return loss_all, labels_all

    @staticmethod
    def backward(ctx, loss_all_grad, labels_all_grad):
        """Backward pass for parallel cross-entropy computation.

        Args:
            ctx: Context object with saved tensors from forward
            loss_all_grad (paddle.Tensor): Gradient of loss
            labels_all_grad (paddle.Tensor): Gradient of labels (unused)

        Returns:
            Tuple[paddle.Tensor, Optional[paddle.Tensor], Optional[paddle.Tensor], None]:
                - hidden_states_grad: Gradient for input hidden states
                - weight_grad: Gradient for weight matrix (None if not trainable)
                - bias_grad: Gradient for bias vector (None if not trainable or not provided)
                - None: Placeholder for labels gradient
        """

        hidden_states, weight, bias, labels = ctx.saved_tensor()

        loss_all_grad_list = paddle.split(
            loss_all_grad, ctx.loss_concat_sections, axis=0
        )

        def detach_variable(inp):
            if inp is None:
                return None
            x = inp.detach()
            x.stop_gradient = inp.stop_gradient
            return x

        if weight.stop_gradient is False:
            weight_main_grad = paddle.zeros(weight.shape, dtype=paddle.float32)
        else:
            weight_main_grad = None
        if bias is not None and bias.stop_gradient is False:
            bias_main_grad = paddle.zeros(bias.shape, dtype=paddle.float32)
        else:
            bias_main_grad = None

        hidden_states = detach_variable(hidden_states)
        weight = detach_variable(weight)
        bias = detach_variable(bias)
        labels = detach_variable(labels)

        with paddle.base.dygraph.guard():
            tracer = paddle.base.framework._dygraph_tracer()
            tracer._has_grad = True

            for idx in range(ctx.world_size):
                if idx == ctx.rank:
                    hidden_states_recv = hidden_states
                    labels_recv = labels
                else:
                    hidden_states_recv = paddle.empty(
                        [ctx.num_tokens_per_rank[idx], hidden_states.shape[-1]],
                        dtype=hidden_states.dtype,
                    )
                    labels_recv = paddle.empty(
                        [ctx.num_tokens_per_rank[idx]], dtype=labels.dtype
                    )

                dist.stream.broadcast(
                    hidden_states_recv, src=ctx.mp_group.ranks[idx], group=ctx.mp_group
                )
                dist.stream.broadcast(
                    labels_recv, src=ctx.mp_group.ranks[idx], group=ctx.mp_group
                )
                hidden_states_recv.stop_gradient = False

                seq_len = hidden_states_recv.shape[0]
                num_chunk = (seq_len + ctx.seq_chunk_size - 1) // ctx.seq_chunk_size

                for chunk_idx in range(num_chunk):
                    start = chunk_idx * ctx.seq_chunk_size
                    end = min(start + ctx.seq_chunk_size, seq_len)
                    hidden_states_chunk = hidden_states_recv.slice(
                        axes=[0], starts=[start], ends=[end]
                    )
                    labels_chunk = labels_recv._slice(start, end)
                    loss_grad_chunk = loss_all_grad_list[idx]._slice(start, end)

                    logits = parallel_matmul(
                        hidden_states_chunk,
                        weight,
                        bias=bias,
                        transpose_y=ctx.transpose_y,
                        tensor_parallel_degree=ctx.tensor_parallel_degree,
                        tensor_parallel_output=True,
                        fuse_linear=ctx.fuse_linear,
                        training=ctx.training,
                    )

                    with paddle.amp.auto_cast(False):
                        loss_chunk = mp_ops._c_softmax_with_cross_entropy(
                            logits.cast("float32"),
                            labels_chunk.unsqueeze(-1),
                            group=ctx.mp_group,
                            ignore_index=ctx.ignore_index,
                        )

                    with paddle.amp.auto_cast(enable=False):
                        paddle.autograd.backward(loss_chunk, loss_grad_chunk)

                    if weight_main_grad is not None:
                        weight_main_grad.add_(weight.grad.cast(paddle.float32))
                        weight.clear_gradient(True)
                    if bias_main_grad is not None:
                        bias_main_grad.add_(bias.grad.cast(paddle.float32))
                        bias.clear_gradient(True)

                if idx == ctx.rank:
                    hidden_states_grad = hidden_states_recv.grad
                    hidden_states_grad = hidden_states_grad.reshape(
                        ctx.hidden_states_shape
                    )

        if weight_main_grad is not None:
            weight_main_grad = weight_main_grad.astype(weight.dtype)
        if bias_main_grad is not None:
            bias_main_grad = bias_main_grad.astype(bias.dtype)

        return (
            hidden_states_grad,
            weight_main_grad,
            bias_main_grad,
            None,
        )


class ErniePretrainingCriterion(paddle.nn.Layer):
    """Criterion for ERNIE pretraining task."""

    def __init__(self, config, return_tuple=True):
        """Initialize the pretraining criterion.

        Args:
            config (Ernie4_5_Config): Model configuration.
            return_tuple (bool): Whether to return loss as tuple (loss, loss_sum). Defaults to True.
        """
        super(ErniePretrainingCriterion, self).__init__()
        self.ignored_index = getattr(config, "ignored_index", -100)
        self.config = config
        self.return_tuple = return_tuple
        self.enable_parallel_cross_entropy = (
            config.tensor_parallel_degree > 1 and config.tensor_parallel_output
        )

        if (
            self.enable_parallel_cross_entropy
        ):  # and False: # and lm_head is distributed
            logger.info("using parallel cross entroy, take care")
            self.loss_func = ParallelCrossEntropy()
        else:
            self.loss_func = paddle.nn.CrossEntropyLoss(
                reduction="none",
            )
        self.token_balance_loss = config.token_balance_loss

    def forward(self, prediction_scores, masked_lm_labels, loss_mask=None):
        """Compute the pretraining loss.

        Args:
            prediction_scores (Union[paddle.Tensor, Tuple[paddle.Tensor, ...]]):
                Either:
                - Direct logits tensor [batch_size, seq_len, vocab_size]
                - Tuple of (hidden_states, weight, bias) for sparse head computation
            masked_lm_labels (paddle.Tensor): Target labels tensor [batch_size, seq_len]
            loss_mask (Optional[paddle.Tensor]): Optional mask for valid tokens. Defaults to None.

        Returns:
            Union[paddle.Tensor, Tuple[paddle.Tensor, paddle.Tensor]]:
                - If return_tuple=False: Single loss tensor
                - If return_tuple=True: Tuple of (normalized_loss, sum_loss)
        """

        if self.config.use_sparse_head_and_loss_fn:
            hidden_states, outlinear_weight, outlinear_bias, _ = prediction_scores

            if self.config.sequence_parallel:
                masked_lm_labels, sparse_label_idx = (
                    sequence_parallel_sparse_mask_labels(
                        masked_lm_labels, self.ignored_index
                    )
                )
                sparse_label_idx = sparse_label_idx.reshape([-1, 1])
                hidden_states = paddle.gather(hidden_states, sparse_label_idx, axis=0)
                hidden_states = AllGatherVarlenOp.apply(hidden_states)
            else:
                masked_lm_labels = masked_lm_labels.flatten()
                sparse_label_idx = paddle.nonzero(
                    masked_lm_labels != self.ignored_index
                ).flatten()
                masked_lm_labels = paddle.take_along_axis(
                    masked_lm_labels, sparse_label_idx, axis=0
                )

                hidden_states = hidden_states.reshape([-1, hidden_states.shape[-1]])
                hidden_states = paddle.take_along_axis(
                    hidden_states, sparse_label_idx.reshape([-1, 1]), axis=0
                )

            # `loss_mask` must be reset to None and re-calculate it in ErnieBotPretrainingCriterion
            # when use use_sparse_head_and_loss_fn.
            loss_mask = None
            if self.config.use_recompute_loss_fn:
                offload_kwargs = {}
                if self.config.get("offload_lm_head", False):
                    offload_kwargs["offload_indices"] = [1]
                res = recompute(
                    self.forward_impl_with_calc_logits,
                    masked_lm_labels,
                    loss_mask,
                    hidden_states,
                    outlinear_weight,
                    outlinear_bias,
                    **offload_kwargs,
                )
            else:
                logits = calc_lm_head_logits(
                    self.config,
                    hidden_states,
                    outlinear_weight,
                    outlinear_bias,
                    training=self.training,
                )
                res = self.forward_impl(logits, masked_lm_labels, loss_mask)
        elif self.config.use_recompute_loss_fn:
            if self.config.use_fused_head_and_loss_fn:
                res = self.forward_impl_with_fused_head_loss_fn(
                    masked_lm_labels, loss_mask, *prediction_scores
                )
            else:
                assert isinstance(prediction_scores, tuple) and len(
                    prediction_scores
                ) in [3, 4], prediction_scores
                res = recompute(
                    self.forward_impl_with_calc_logits,
                    masked_lm_labels,
                    loss_mask,
                    *prediction_scores,
                )
        else:
            res = self.forward_impl(prediction_scores, masked_lm_labels, loss_mask)

        return res

    def forward_impl_with_fused_head_loss_fn(
        self,
        masked_lm_labels,
        loss_mask,
        hidden_states,
        outlinear_weight,
        outlinear_bias,
    ):
        """Compute loss with fused head and parallel cross-entropy.

        Args:
            masked_lm_labels (paddle.Tensor): Target labels tensor [batch_size, seq_len]
            loss_mask (Optional[paddle.Tensor]): Optional mask for valid tokens
            hidden_states (paddle.Tensor): Hidden states from transformer [batch_size, seq_len, hidden_size]
            outlinear_weight (paddle.Tensor): Weight matrix for output projection
            outlinear_bias (Optional[paddle.Tensor]): Optional bias for output projection

        Returns:
            Union[paddle.Tensor, Tuple[paddle.Tensor, paddle.Tensor]]:
                Same return format as forward()
        """
        assert (
            self.config.tensor_parallel_degree > 0
        ), "use_fused_head_and_loss_fn require tensor_parallel_degree > 0"
        masked_lm_loss, masked_lm_labels_all = FusedHeadParallelCrossEntropy.apply(
            hidden_states,
            outlinear_weight,
            outlinear_bias,
            masked_lm_labels,
            self.config.tensor_parallel_degree,
            ignore_index=self.ignored_index,
            seq_chunk_size=self.config.get("loss_subbatch_seqlen", 32768),
            transpose_y=self.config.tie_word_embeddings,
            fuse_linear=self.config.fuse_linear,
            training=self.training,
        )
        if loss_mask is None:
            loss_mask = masked_lm_labels_all != self.ignored_index
        if (~loss_mask).all():  # empty span
            logger.warning(
                f"encounter empty span when calculate loss, ignored_index={self.ignored_index}"
            )
            loss = paddle.mean(masked_lm_loss) * 0.0
            loss_sum = masked_lm_loss.sum().detach()
        else:
            loss_mask = loss_mask.reshape([-1]).cast(paddle.float32)
            # 逐位对齐, 全精度聚合
            masked_lm_loss = paddle.sum(
                masked_lm_loss.cast(paddle.float32).reshape([-1]) * loss_mask
            )
            loss = masked_lm_loss / loss_mask.sum()
            if self.token_balance_loss:
                _loss = masked_lm_loss / self.config.token_balance_seqlen
                loss = _loss - _loss.detach() + loss.detach()  # for 对线
            loss_sum = masked_lm_loss.sum().detach()
        if not self.return_tuple:  # only used in pp
            if self.training:
                return loss
            return loss_sum
        return loss, loss_sum

    def forward_impl_with_calc_logits(
        self,
        masked_lm_labels,
        loss_mask,
        hidden_states,
        outlinear_weight,
        outlinear_bias,
    ):
        """Compute logits then calculate loss.

        Args:
            Same as forward_impl_with_fused_head_loss_fn()

        Returns:
            Same return format as forward()
        """

        logits = calc_lm_head_logits(
            self.config,
            hidden_states,
            outlinear_weight,
            outlinear_bias,
            training=self.training,
        )

        return self.forward_impl(logits, masked_lm_labels, loss_mask)

    def loss_impl(self, prediction_scores, masked_lm_labels):
        """Core loss computation without reduction.

        Args:
            prediction_scores (paddle.Tensor): Logits tensor [batch_size, seq_len, vocab_size]
            masked_lm_labels (paddle.Tensor): Target labels tensor [batch_size, seq_len]

        Returns:
            paddle.Tensor: Unreduced loss tensor
        """
        prediction_scores = prediction_scores.cast("float32")
        masked_lm_loss = self.loss_func(
            prediction_scores, masked_lm_labels.unsqueeze(-1)
        )
        return masked_lm_loss

    def forward_impl(self, prediction_scores, masked_lm_labels, loss_mask=None):
        """Standard loss computation with reduction and masking.

        Args:
            prediction_scores (paddle.Tensor): Logits tensor [batch_size, seq_len, vocab_size]
            masked_lm_labels (paddle.Tensor): Target labels tensor [batch_size, seq_len]
            loss_mask (Optional[paddle.Tensor]): Optional mask for valid tokens

        Returns:
            Same return format as forward()
        """
        if self.enable_parallel_cross_entropy:
            assert prediction_scores.shape[-1] != self.config.vocab_size, (
                f"enable_parallel_cross_entropy, the vocab_size should be splited:"
                f" {prediction_scores.shape[-1]}, {self.config.vocab_size}"
            )

        with paddle.amp.auto_cast(False):
            prediction_scores_dims = len(prediction_scores.shape)
            if prediction_scores_dims == 2 and prediction_scores.shape[
                0
            ] > self.config.get("loss_subbatch_seqlen", 32768):
                sb_loss_func = subbatch(
                    self.loss_impl,
                    [0, 1],
                    [0, 0],
                    self.config.get("loss_subbatch_seqlen", 32768),
                    0,
                )
                masked_lm_loss = sb_loss_func(prediction_scores, masked_lm_labels)
            elif prediction_scores_dims == 3 and prediction_scores.shape[
                1
            ] > self.config.get("loss_subbatch_seqlen", 32768):
                sb_loss_func = subbatch(
                    self.loss_impl,
                    [0, 1],
                    [1, 1],
                    self.config.get("loss_subbatch_seqlen", 32768),
                    1,
                )
                masked_lm_loss = sb_loss_func(prediction_scores, masked_lm_labels)
            else:
                masked_lm_loss = self.loss_impl(prediction_scores, masked_lm_labels)

            if loss_mask is None:
                loss_mask = masked_lm_labels != self.ignored_index

            loss_mask = loss_mask.reshape([-1]).cast(paddle.float32)
            # 逐位对齐, 全精度聚合
            masked_lm_loss = paddle.sum(
                masked_lm_loss.cast(paddle.float32).reshape([-1]) * loss_mask
            )
            loss = masked_lm_loss / loss_mask.sum()
            if self.token_balance_loss:
                _loss = masked_lm_loss / self.config.token_balance_seqlen
                loss = _loss - _loss.detach() + loss.detach()  # for 对线
            loss_sum = masked_lm_loss.sum().detach()

        if not self.return_tuple:  # only used in pp
            if self.training:
                return loss
            return loss_sum
        return loss, loss_sum


class Ernie4_5_LMHead(nn.Layer):
    """Language model head for ERNIE with support for tensor parallelism."""

    def __init__(self, config):
        """Initialize the language model head.

        Args:
            config (Ernie4_5_Config): Model configuration containing:
                - vocab_size: Size of vocabulary
                - hidden_size: Dimension of hidden states
                - tensor_parallel_degree: Degree of tensor parallelism
                - tie_word_embeddings: Whether to tie input/output embeddings
                - weight_share_add_bias: Whether to add bias when weight sharing
                - use_bias: Whether to use bias term
                - use_recompute_loss_fn: Whether to defer logits computation to loss function
                - use_sparse_head_and_loss_fn: Whether to use sparse head computation
        """

        super(Ernie4_5_LMHead, self).__init__()
        self.config = config
        if config.tensor_parallel_degree > 1:
            vocab_size = config.vocab_size // config.tensor_parallel_degree
        else:
            vocab_size = config.vocab_size

        self.weight = self.create_parameter(
            shape=(
                [vocab_size, config.hidden_size]
                if config.tie_word_embeddings
                else [config.hidden_size, vocab_size]
            ),
            dtype=paddle.get_default_dtype(),
        )
        logger.info(
            f"output-weight:{self.weight.shape} config.tie_word_embeddings={config.tie_word_embeddings}"
        )
        if config.weight_share_add_bias and config.use_bias:
            self.bias = self.create_parameter(
                shape=[vocab_size],
                dtype=paddle.get_default_dtype(),
                attr=paddle.ParamAttr(
                    initializer=paddle.nn.initializer.constant.Constant(0.0)
                ),
            )
        else:
            self.bias = None

        # Must set distributed attr for Tensor Parallel !
        self.weight.is_distributed = (
            True if (vocab_size != config.vocab_size) else False
        )
        if config.weight_share_add_bias and config.use_bias:
            self.bias.is_distributed = (
                True if (vocab_size != config.vocab_size) else False
            )

        if self.weight.is_distributed:
            self.weight.split_axis = 1
        if (
            config.weight_share_add_bias
            and config.use_bias
            and self.bias.is_distributed
        ):
            self.bias.split_axis = 0

        if self.config.use_recompute_loss_fn:
            logger.info(
                "Using recompute_loss_fn, the calculation of logits will be moved into "
                "loss_fn for memory optimization"
            )

    def forward(self, hidden_states, tensor_parallel_output=None):
        """Project hidden states to vocabulary logits.

        Args:
            hidden_states (paddle.Tensor): Input tensor of shape [batch_size, seq_len, hidden_size]
            tensor_parallel_output (Optional[bool]): Whether to output parallel results. Defaults to None.

        Returns:
            Union[
                Tuple[paddle.Tensor, paddle.Tensor, Optional[paddle.Tensor]]:
                    # When use_recompute_loss_fn or use_sparse_head_and_loss_fn
                    - hidden_states: Original input
                    - weight: Projection weights
                    - bias: Optional bias term
                Tuple[paddle.Tensor, paddle.Tensor, Optional[paddle.Tensor], bool]:  # With tensor_parallel_output
                    Same as above plus tensor_parallel_output flag
                paddle.Tensor:  # Normal case
                    Logits tensor of shape [batch_size, seq_len, vocab_size]
            ]
        """
        #  will enter this branch when:
        # 1. use_recompute_loss_fn or use_sparse_head_and_loss_fn
        # 2. dpo training
        if self.config.use_recompute_loss_fn or self.config.use_sparse_head_and_loss_fn:
            return (
                hidden_states,
                self.weight,
                self.bias,
                self.config.tie_word_embeddings,
            )

        return calc_lm_head_logits(
            self.config,
            hidden_states,
            self.weight,
            self.bias,
            tensor_parallel_output,
            training=self.training,
        )<|MERGE_RESOLUTION|>--- conflicted
+++ resolved
@@ -81,20 +81,10 @@
             pass  # Nothing needs to be done.
         else:
             hidden_states = GatherOp.apply(hidden_states)
-<<<<<<< HEAD
             max_sequence_length = config.max_sequence_length
-            hidden_states = hidden_states.reshape([-1, max_sequence_length, hidden_states.shape[-1]])
-=======
-            if config.num_nextn_predict_layers > 0:
-                max_sequence_length = (
-                    config.max_sequence_length - config.num_nextn_predict_layers
-                )
-            else:
-                max_sequence_length = config.max_sequence_length
             hidden_states = hidden_states.reshape(
                 [-1, max_sequence_length, hidden_states.shape[-1]]
             )
->>>>>>> 1f45553b
 
     if tensor_parallel_output is None:
         tensor_parallel_output = config.tensor_parallel_output
@@ -856,24 +846,11 @@
                 token_type_ids = ScatterOp.apply(token_type_ids)
                 token_type_ids.stop_gradient = True
             max_sequence_length = self.config.max_sequence_length
-<<<<<<< HEAD
-            bsz = hidden_states.shape[0] * self.config.tensor_parallel_degree // max_sequence_length
-=======
-            if self.config.num_nextn_predict_layers > 0:
-                max_sequence_length = (
-                    self.config.max_sequence_length
-                    - self.config.num_nextn_predict_layers
-                )
-                if attn_mask_start_row_indices is not None:
-                    attn_mask_start_row_indices = attn_mask_start_row_indices[
-                        :, :, :max_sequence_length
-                    ]
             bsz = (
                 hidden_states.shape[0]
                 * self.config.tensor_parallel_degree
                 // max_sequence_length
             )
->>>>>>> 1f45553b
             q_len = max_sequence_length
         else:
             bsz, q_len, _ = hidden_states.shape
